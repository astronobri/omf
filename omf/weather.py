'''
Pull weather data from various sources.
Source options include NOAA's USCRN, Iowa State University's METAR, and Weather Underground (currently deprecated).
'''

import os, urllib, urllib2, requests, csv, re, json
from os.path import join as pJoin
from datetime import timedelta
from dateutil.parser import parse as parse_dt
from datetime import datetime as dt
from urllib2 import urlopen

def pullAsos(year, station, datatype):
	'''This model pulls hourly data for a specified year and ASOS station. 
	* ASOS is the Automated Surface Observing System, a network of about 900 
		weater stations, they collect data at hourly intervals, they're run by 
		NWS, FAA, and DOD, and there is data going back to 1901 in some sites.
	* AKA METAR data, which is the name of the format its stored in.
	* For ASOS station code see https://www.faa.gov/air_traffic/weather/asos/
	* For datatypes see bottom of https://mesonet.agron.iastate.edu/request/download.phtml
	* Note for USA stations (beginning with a K) you must NOT include the 'K' 
	'''
	url = ('https://mesonet.agron.iastate.edu/cgi-bin/request/asos.py?'
		'station={}&data={}&year1={}&month1=1&day1=1&year2={}&month2=1&day2=1'
		'&tz=Etc%2FUTC&format=onlycomma&latlon=no&direct=no&report_type=1'
		'&report_type=2').format(station, datatype, year, int(year)+1)
	r = requests.get(url)
	assert r.status_code != 404, "Dataset URL does not exist. " + url
	data = [x.split(',') for x in r.text.splitlines()[1:]]
	verifiedData = [-9999.0] * 8760
	firstDT = dt(int(year), 1, 1)
	for r in data:
		if 'M' not in r:
			deltatime = parse_dt(r[1]) - firstDT
			verifiedData[int(deltatime.total_seconds()/3600)] = float(r[2])	
	return verifiedData

def pullAsosStations(filePath):
    """Build a station list for the ASOS data. Put them in filePath with their details. """
    stations = []
    states = """AK AL AR AZ CA CO CT DE FL GA HI IA ID IL IN KS KY LA MA MD ME
     MI MN MO MS MT NC ND NE NH NJ NM NV NY OH OK OR PA RI SC SD TN TX UT VA VT
     WA WI WV WY"""
    networks = []
    for state in states.split():
        networks.append("%s_ASOS" % (state,))
    with open(filePath, 'wb') as csvfile:
    	fieldnames = ['Station Id', 'Station Name', 'County', 'State', 'Latitude', 'Longitude', 'Elevation', 'Time Zone']
    	csvwriter = csv.DictWriter(csvfile, delimiter=',', fieldnames=fieldnames)
    	for network in networks:
			current = []
			current.append(network)
			uri = ("https://mesonet.agron.iastate.edu/"
			"geojson/network/%s.geojson") % (network,)
			data = urlopen(uri)
			jdict = json.load(data)
			#map attribute to entry in csv
			csvwriter.writeheader()
			for site in jdict['features']:
				currentSite = {}
				currentSite['Station Id'] = site['properties']['sid']
				currentSite['Station Name'] = site['properties']['sname']
				currentSite['County'] = site['properties']['county']
				currentSite['State'] = site['properties']['state']
				currentSite['Latitude'] = site['geometry']['coordinates'][0]
				currentSite['Longitude'] = site['geometry']['coordinates'][1]
				currentSite['Elevation'] = site['properties']['elevation']
				currentSite['Time Zone'] = site['properties']['tzname']
				csvwriter.writerow(currentSite)

<<<<<<< HEAD
def pullDarksky(year, lat, lon, datatype, units='si', api_key = os.environ['DARKSKY'], path = None):
=======
def pullDarksky(year, lat, lon, datatype, units='si', api_key = os.environ.get('DARKSKY',''), path = None):
>>>>>>> 6accf28f
	'''Returns hourly weather data from the DarkSky API as array.

	* For more on the DarkSky API: https://darksky.net/dev/docs#overview
	* List of available datatypes: https://darksky.net/dev/docs#data-point
	
	* year, lat, lon: may be numerical or string
	* datatype: string, must be one of the available datatypes (case-sensitive)
	* api_key: string
	* units: string, either 'us' or 'si'
	* path: string, must be a path to a folder if provided.
		* if a path is provided, the data for all datatypes for the given year and location will be cached there as a csv.'''
	from pandas import date_range
	lat, lon = float(lat), float(lon)
	int(year) # if year isn't castable... something's up

	coords = '%0.2f,%0.2f' % (lat, lon) # this gets us 11.1 km unc <https://gis.stackexchange.com/questions/8650/measuring-accuracy-of-latitude-and-longitude>
	if path:
		assert os.path.isdir(path), 'Path does not exist'
		filename = coords + "_" + str(year) + ".csv"
		filename = pJoin(path, filename)
		try:
			with open(filename, 'rb') as csvfile:
				reader = csv.reader(csvfile)
				in_csv = [row for row in reader]
			index = in_csv[0].index(datatype)
		except IndexError:
			print 'Requested datatype not present in cache, an attempt will be made to fetch from the API'
		except IOError:
			print 'Cache not found, data will be fetched from the API'	
	#now we begin the actual scraping

	#behold: a convoluted way to get a list of days in a year
	times = list(date_range('{}-01-01'.format(year), '{}-12-31'.format(year)))
	#time.isoformat() has no tzinfo in this case, so darksky parses it as local time
	urls = ['https://api.darksky.net/forecast/%s/%s,%s?exclude=daily&units=%s' % ( api_key, coords, time.isoformat(), units ) for time in times]
	data = [requests.get(url).json() for url in urls]

	#a fun little annoyance: let's de-unicode those strings
	def ascii_me(obj):
		if isinstance(obj, unicode):
			return obj.encode('ascii','ignore')
		if isinstance(obj, list):
			return map(ascii_me, obj)
		if isinstance(obj, dict):
			new_dict = dict()
			for k, v in obj.iteritems():
				k = k.encode('ascii','ignore') if type(k) is type(u'') else k
				new_dict[k] = ascii_me(v)
			return new_dict
		else:
			return obj

	data = ascii_me(data)
	out = []
	
	if path:
			# determine the columns from the first day of data
			columns = data[0]['hourly']['data'][0].keys()
			out_csv = [columns]
	# parse our json-dict
	for day in data:
		for hour in day['hourly']['data']:
			if path:
				out_csv.append( [hour.get(key) for key in columns] )
			out.append(hour.get(datatype))

	if path:
		with open(filename, 'wb') as csvfile:
			writer = csv.writer(csvfile)
			for row in out_csv:
				writer.writerow(row)
	return out

def pullUscrn(year, station, datatype):
	'''Returns hourly weather data from NOAA's quality-controlled USCRN dataset as array.
	* Documentation: https://www1.ncdc.noaa.gov/pub/data/uscrn/products/hourly02/README.txt
	* List of available stations: https://www1.ncdc.noaa.gov/pub/data/uscrn/products/hourly02'''
	url = ('https://www1.ncdc.noaa.gov/pub/data/uscrn/products/hourly02/{0}/'
		'CRNH0203-{0}-{1}.txt'.format(year, station))
	r = requests.get(url)
	assert r.status_code != 404, "Dataset URL does not exist. " + url 
	# Columns name and index (subtracted 1 from readme's Field #)
	datatypeDict = {
		"T_CALC": 8,
		"T_HR_AVG": 9,
		"T_MAX": 10,
		"T_MIN": 11,
		"P_CALC": 12,
		"SOLARAD": 13,
		"SOLARAD_MAX": 15,
		"SOLARAD_MIN": 17,
		"SUR_TEMP": 20,
		"SUR_TEMP_MAX": 22,
		"SUR_TEMP_MIN": 24,
		"RH_HR_AVG": 26,
		"SOIL_MOISTURE_5": 28,
		"SOIL_MOISTURE_10": 29,
		"SOIL_MOISTURE_20": 30,
		"SOIL_MOISTURE_50": 31,
		"SOIL_MOISTURE_100": 32,
		"SOIL_TEMP_5": 33,
		"SOIL_TEMP_10": 34,
		"SOIL_TEMP_20": 35,
		"SOIL_TEMP_50": 36,
		"SOIL_TEMP_100": 37 }
	assert datatype in datatypeDict, "This datatype isn't listed in options!"
	datatypeID = datatypeDict[datatype]
	return [float(x.split()[datatypeID]) for x in r.text.splitlines() if len(x) != 0]

def _pullWeatherWunderground(start, end, airport, workDir):
	'''	NOTE: WeatherUnderground moved behind a paywall but we'll keep this in case we get a license. 
	Download weather CSV data to workDir. 1 file for each day between start and 
	end (YYYY-MM-DD format). Location is set by airport (three letter airport code, e.g. DCA). '''
	# Parse start and end dates.
	start_dt = datetime.strptime(start, "%Y-%m-%d")
	end_dt = datetime.strptime(end, "%Y-%m-%d")
	# Calculate the number of days to fetch.
	num_days = (end_dt - start_dt).days
	work_day = start_dt
	# HACK: urllib proxy auto-detection crashes hard in Mac OS X, so force a dummy proxy that will then cause fallback to direct request.
	os.environ["dummy_proxy"] = "NONE"
	# Generate URLs and get data.
	for i in range(num_days):
		year = work_day.year
		month = work_day.month
		day = work_day.day
		address = "http://www.wunderground.com/history/airport/{}/{:d}/{:d}/{:d}/DailyHistory.html?format=1".format(airport, year, month, day)
		filename = pJoin(workDir,"weather_{}_{:d}_{:d}_{:d}.csv".format(airport, year, month, day))
		if os.path.isfile(filename):
			continue # We have the file already, don't re-download it.
		try:
			f = urllib.urlretrieve(address, filename)
		except:
			print("ERROR: unable to get data from URL " + address)
			continue # Just try to grab the next one.
		work_day = work_day + timedelta(days = 1) # Advance one day

def airportCodeToLatLon(airport):
	''' Airport three letter code -> lat/lon of that location. 
		Dataset: https://opendata.socrata.com/dataset/Airport-Codes-mapped-
			to-Latitude-Longitude-in-the-/rxrh-4cxm '''
	omfDir = os.path.dirname(os.path.abspath(__file__))
	with open(pJoin(omfDir, 'static/Airports.csv')) as f:
		for m in list(csv.reader(f))[1:]:
			if m[0] == airport:
				return (m[1], m[2])
	print 'Airport not found: ', airport
	lat = float(raw_input('Please enter latitude manually:'))
	lon = float(raw_input('Please enter longitude manually:'))
	return (lat, lon)

def zipCodeToClimateName(zipCode):
	''' Given a zipcode, return the closest city for which there's weather data. 
	* This will give nearest data within state. If zip code is in NJ on
		border of NYC, Hoboken (07030) for example, it will return Newark
		instead of NYC.
	* Zip code lat/lon/city/state data taken from https://www.gaslampmedia.com
		/download-zip-code-latitude-longitude-city-state-county-csv/ '''
	assert isinstance(zipCode, basestring), "To prevent leading zero errors, input zipcode as string"
	omfDir = os.path.dirname(os.path.abspath(__file__))
	zipCsvPath = pJoin(omfDir, "static", "zip_codes_altered.csv")
	# Find the state, city, lat, lon for given zipcode
	with open(zipCsvPath, 'rt') as f:
		try:
			'''All zipcodes are unique. len(row) will be either 1 or 0. Error 
				would be raised by calling the zero index on an empty array.'''
			row = [r for r in list(csv.reader(f))[1:] if r[0] == zipCode][0]
		except:
			raise Exception("Data not available: " + zipCode)
		zipState = row[4]
		ziplatlon = row[1], row[2]
	# Collect data from every zipcode in state
	with open(zipCsvPath, 'rt') as f:
		cityData = [r for r in csv.reader(f) if r[4] == zipState]
	# Collect all names of cities with data from state. Remove the state abbr. from beginning and '.tmy2' from end.
	citiesInState = [cn[3:-5] for cn in os.listdir(pJoin(omfDir, 'data', 'Climate')) if zipState == cn[:2]]
	# Approximate closest city with data to given zipcode
	foundCity, lowestDistance = None, float('inf')
	for cCity in citiesInState:
		for row in cityData:
			city = row[3].replace(' ', '_')
			if row[4].lower() == zipState.lower() and city.lower() == cCity.lower():
				# Using pyth on globe is not accurate. Consider updating w spherical distance function
				# E.g. Brick, NJ (08724) is closer to Newark, but this function recommends AC.
				climatelatlon = row[1], row[2]
				differenceLat = float(climatelatlon[0]) - float(ziplatlon[0])
				differenceLon = float(climatelatlon[1]) - float(ziplatlon[1])
				distance = differenceLat ** 2 + differenceLon ** 2
				if distance < lowestDistance: 
					lowestDistance = distance
					foundCity = cCity
	assert foundCity != None, "A city is spelled differently between two datasets. Please notify the OMF team."
	return '{}-{}'.format(zipState, foundCity)

def _tests():
	print 'weather.py tests currently disabled to keep them from sending too many HTTP requests.'
	# tmpdir .mkdtemp()
	# print "Beginning to test weather.py in", tmpdir
	# print zipCodeToClimateName('75001')
	# print zipCodeToClimateName('07030')
	# print zipCodeToClimateName('64735')
	# assert ('MO-KANSAS_CITY', 30) == zipCodeToClimateName('64735')
	# print airportCodeToLatLon("IAD")
	# # Testing USCRN
	# pullUscrn('2017', 'KY_Versailles_3_NNW', 'T_CALC')
	# print 'USCRN (NOAA) data pulled to ' + tmpdir
	# # Testing ASOS
	# pullAsos('2017','CHO', 'tmpc')
	# print 'ASOS (Iowa) data pulled to ' + tmpdir
	# pullAsosStations('./asosStationTable.csv')

if __name__ == "__main__":
	_tests()<|MERGE_RESOLUTION|>--- conflicted
+++ resolved
@@ -68,11 +68,7 @@
 				currentSite['Time Zone'] = site['properties']['tzname']
 				csvwriter.writerow(currentSite)
 
-<<<<<<< HEAD
-def pullDarksky(year, lat, lon, datatype, units='si', api_key = os.environ['DARKSKY'], path = None):
-=======
 def pullDarksky(year, lat, lon, datatype, units='si', api_key = os.environ.get('DARKSKY',''), path = None):
->>>>>>> 6accf28f
 	'''Returns hourly weather data from the DarkSky API as array.
 
 	* For more on the DarkSky API: https://darksky.net/dev/docs#overview
