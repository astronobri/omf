'''
Pull weather data from various sources.
Source options include NOAA's USCRN, Iowa State University's METAR, and Weather Underground (currently deprecated).
'''


import os, csv, re, json
from math import sqrt, exp, cos, radians
import numpy as np
from os.path import join as pJoin
from datetime import timedelta, datetime
from urllib.request import Request, urlopen
from urllib.parse import urlencode, quote
import requests
from dateutil.parser import parse as parse_dt
from omf import feeder
import platform
import pandas as pd

import pysolar
import pytz
from joblib import dump, load
from sklearn.preprocessing import PolynomialFeatures
<<<<<<< HEAD
import xml.etree.ElementTree as ET
import xmltodict

=======

omfDir = os.path.dirname(os.path.abspath(__file__))
>>>>>>> ebb7dfe0


def pullAsos(year, station, datatype):
	'''This model pulls hourly data for a specified year and ASOS station. 
	* ASOS is the Automated Surface Observing System, a network of about 900 
		weater stations, they collect data at hourly intervals, they're run by 
		NWS, FAA, and DOD, and there is data going back to 1901 in some sites.
	* AKA METAR data, which is the name of the format its stored in.
	* For ASOS station code see https://www.faa.gov/air_traffic/weather/asos/
	* For datatypes see bottom of https://mesonet.agron.iastate.edu/request/download.phtml
	* Note for USA stations (beginning with a K) you must NOT include the 'K' 
	'''
	url = ('https://mesonet.agron.iastate.edu/cgi-bin/request/asos.py?'
		'station={}&data={}&year1={}&month1=1&day1=1&year2={}&month2=1&day2=1'
		'&tz=Etc%2FUTC&format=onlycomma&latlon=no&direct=no&report_type=1'
		'&report_type=2').format(station, datatype, year, int(year)+1)
	r = requests.get(url)
	assert r.status_code != 404, "Dataset URL does not exist. " + url
	data = [x.split(',') for x in r.text.splitlines()[1:]]
	verifiedData = [-9999.0] * 8760
	firstDT = datetime(int(year), 1, 1)
	for r in data:
		if 'M' not in r:
			deltatime = parse_dt(r[1]) - firstDT
			verifiedData[int(deltatime.total_seconds()/3600)] = float(r[2])	
	return verifiedData


def pullAsosStations(filePath):
	"""Build a station list for the ASOS data. Put them in filePath with their details. """
	stations = []
	states = """AK AL AR AZ CA CO CT DE FL GA HI IA ID IL IN KS KY LA MA MD ME
	 MI MN MO MS MT NC ND NE NH NJ NM NV NY OH OK OR PA RI SC SD TN TX UT VA VT
	 WA WI WV WY"""
	networks = []
	for state in states.split():
		networks.append("%s_ASOS" % (state,))
	with open(filePath, 'w',  newline='') as csvfile:
		fieldnames = ['Station Id', 'Station Name', 'County', 'State', 'Latitude', 'Longitude', 'Elevation', 'Time Zone']
		csvwriter = csv.DictWriter(csvfile, delimiter=',', fieldnames=fieldnames)
		for network in networks:
			current = []
			current.append(network)
			uri = ("https://mesonet.agron.iastate.edu/"
			"geojson/network/%s.geojson") % (network,)
			with urlopen(uri) as f:
				jdict = json.load(f)
			#map attribute to entry in csv
			csvwriter.writeheader()
			for site in jdict['features']:
				currentSite = {}
				currentSite['Station Id'] = site['properties']['sid']
				currentSite['Station Name'] = site['properties']['sname']
				currentSite['County'] = site['properties']['county']
				currentSite['State'] = site['properties']['state']
				currentSite['Latitude'] = site['geometry']['coordinates'][0]
				currentSite['Longitude'] = site['geometry']['coordinates'][1]
				currentSite['Elevation'] = site['properties']['elevation']
				currentSite['Time Zone'] = site['properties']['tzname']
				csvwriter.writerow(currentSite)


def pullDarksky(year, lat, lon, datatype, units='si', api_key=os.environ.get('DARKSKY',''), path = None):
	'''Returns hourly weather data from the DarkSky API as array.

	* For more on the DarkSky API: https://darksky.net/dev/docs#overview
	* List of available datatypes: https://darksky.net/dev/docs#data-point
	
	* year, lat, lon: may be numerical or string
	* datatype: string, must be one of the available datatypes (case-sensitive)
	* api_key: string
	* units: string, either 'us' or 'si'
	* path: string, must be a path to a folder if provided.
		* if a path is provided, the data for all datatypes for the given year and location will be cached there as a csv.'''
	from pandas import date_range
	print("DARK SKY IS RUNNING")
	lat, lon = float(lat), float(lon)
	int(year) # if year isn't castable... something's up
	coords = '%0.2f,%0.2f' % (lat, lon) # this gets us 11.1 km unc <https://gis.stackexchange.com/questions/8650/measuring-accuracy-of-latitude-and-longitude>
	if path:
		assert os.path.isdir(path), 'Path does not exist'
		filename = coords + "_" + str(year) + ".csv"
		filename = pJoin(path, filename)
		try:
			with open(filename, 'r', newline='') as csvfile:
				reader = csv.reader(csvfile)
				in_csv = [row for row in reader]
			index = in_csv[0].index(datatype)
		except IndexError:
			print('Requested datatype not present in cache, an attempt will be made to fetch from the API')
		except IOError:
			print('Cache not found, data will be fetched from the API')	
	# Now we begin the actual scraping. Behold: a convoluted way to get a list of days in a year
	times = list(date_range('{}-01-01'.format(year), '{}-12-31'.format(year)))
	#time.isoformat() has no tzinfo in this case, so darksky parses it as local time
	urls = ['https://api.darksky.net/forecast/%s/%s,%s?exclude=daily&units=%s' % ( api_key, coords, time.isoformat(), units ) for time in times]
	data = [requests.get(url).json() for url in urls] # all requests return 400 and "Poorly formatted request" probably because I don't have the API key
	# print(data)
	#a fun little annoyance: let's de-unicode those strings
	#def ascii_me(obj):
	#	if isinstance(obj, unicode):
	#		return obj.encode('ascii','ignore')
	#	if isinstance(obj, list):
	#		return map(ascii_me, obj)
	#	if isinstance(obj, dict):
	#		new_dict = dict()
	#		for k, v in obj.iteritems():
	#			k = k.encode('ascii','ignore') if type(k) is type(u'') else k
	#			new_dict[k] = ascii_me(v)
	#		return new_dict
	#	else:
	#		return obj
	#data = ascii_me(data)
	out = []
	if path:
			# determine the columns from the first day of data
			columns = list(data[0]['hourly']['data'][0].keys())
			out_csv = [columns]
	# parse our json-dict
	for day in data:
		for hour in day['hourly']['data']:
			if path:
				out_csv.append( [hour.get(key) for key in columns] )
			out.append(hour.get(datatype))
	if path:
		with open(filename, 'w', newline='') as csvfile:
			writer = csv.writer(csvfile)
			for row in out_csv:
				writer.writerow(row)
	return out


def pullUscrn(year, station, datatype):
	'''Returns hourly weather data from NOAA's quality-controlled USCRN dataset as array.
	* Documentation: https://www1.ncdc.noaa.gov/pub/data/uscrn/products/hourly02/README.txt
	* List of available stations: https://www1.ncdc.noaa.gov/pub/data/uscrn/products/hourly02'''
	url = ('https://www1.ncdc.noaa.gov/pub/data/uscrn/products/hourly02/{0}/'
		'CRNH0203-{0}-{1}.txt'.format(year, station))
	r = requests.get(url)
	assert r.status_code != 404, "Dataset URL does not exist. " + url 
	# Columns name and index (subtracted 1 from readme's Field #)
	datatypeDict = {
		"T_CALC": 8,
		"T_HR_AVG": 9,
		"T_MAX": 10,
		"T_MIN": 11,
		"P_CALC": 12,
		"SOLARAD": 13,
		"SOLARAD_MAX": 15,
		"SOLARAD_MIN": 17,
		"SUR_TEMP": 20,
		"SUR_TEMP_MAX": 22,
		"SUR_TEMP_MIN": 24,
		"RH_HR_AVG": 26,
		"SOIL_MOISTURE_5": 28,
		"SOIL_MOISTURE_10": 29,
		"SOIL_MOISTURE_20": 30,
		"SOIL_MOISTURE_50": 31,
		"SOIL_MOISTURE_100": 32,
		"SOIL_TEMP_5": 33,
		"SOIL_TEMP_10": 34,
		"SOIL_TEMP_20": 35,
		"SOIL_TEMP_50": 36,
		"SOIL_TEMP_100": 37
		}
	#IF datatype is "irradiance estimate", then run the diffuse/direct_seperator method 
	assert datatype in datatypeDict, "This datatype isn't listed in options!"
	datatypeID = datatypeDict[datatype]
	rawData = [float(x.split()[datatypeID]) for x in r.text.splitlines() if len(x) != 0]
	if datatype == "IRRADIENCE_DIFFUSE":
		#Now get diffuse component, write in place in data array
		diffuse = list(map(get_diffuse_solar_component, rawData))
		# #Subtract diffuse from raw to get direct component
		direct = list(map(lambda x, y: x-y,rawData, diffuse))
		direct_diffuse = list(zip(direct, diffuse))
		raw_diffuse = list(zip(rawData, diffuse))
		return raw_diffuse #direct_diffuse
	return rawData


def _pullWeatherWunderground(start, end, airport, workDir):
	'''	NOTE: WeatherUnderground moved behind a paywall but we'll keep this in case we get a license. 
	Download weather CSV data to workDir. 1 file for each day between start and 
	end (YYYY-MM-DD format). Location is set by airport (three letter airport code, e.g. DCA). '''
	# Parse start and end dates.
	start_dt = datetime.strptime(start, "%Y-%m-%d")
	end_dt = datetime.strptime(end, "%Y-%m-%d")
	# Calculate the number of days to fetch.
	num_days = (end_dt - start_dt).days
	work_day = start_dt
	# HACK: urllib proxy auto-detection crashes hard in Mac OS X, so force a dummy proxy that will then cause fallback to direct request.
	os.environ["dummy_proxy"] = "NONE"
	# Generate URLs and get data.
	for i in range(num_days):
		year = work_day.year
		month = work_day.month
		day = work_day.day
		address = "http://www.wunderground.com/history/airport/{}/{:d}/{:d}/{:d}/DailyHistory.html?format=1".format(airport, year, month, day)
		filename = pJoin(workDir,"weather_{}_{:d}_{:d}_{:d}.csv".format(airport, year, month, day))
		if os.path.isfile(filename):
			continue # We have the file already, don't re-download it.
		try:
			with urlopen(address) as f:
				data = str(f.read(), 'utf-8')
			with open(filename) as f:
				f.write(data)
			#f = urlretrieve(address, filename)
		except:
			print("ERROR: unable to get data from URL " + address)
			continue # Just try to grab the next one.
		work_day = work_day + timedelta(days = 1) # Advance one day


def airportCodeToLatLon(airport):
	''' Airport three letter code -> lat/lon of that location. 
		Dataset: https://opendata.socrata.com/dataset/Airport-Codes-mapped-
			to-Latitude-Longitude-in-the-/rxrh-4cxm '''
	with open(pJoin(omfDir, 'static/Airports.csv'), newline='') as f:
		for m in list(csv.reader(f))[1:]:
			if m[0] == airport:
				return (m[1], m[2])
	print('Airport not found: ', airport)
	lat = float(input('Please enter latitude manually:'))
	lon = float(input('Please enter longitude manually:'))
	return (lat, lon)


def zipCodeToClimateName(zipCode):
	''' Given a zipcode, return the closest city for which there's weather data. 
	* This will give nearest data within state. If zip code is in NJ on
		border of NYC, Hoboken (07030) for example, it will return Newark
		instead of NYC.
	* Zip code lat/lon/city/state data taken from https://www.gaslampmedia.com
		/download-zip-code-latitude-longitude-city-state-county-csv/ '''
	assert isinstance(zipCode, str), "To prevent leading zero errors, input zipcode as string"
	zipCsvPath = pJoin(omfDir, "static", "zip_codes_altered.csv")
	# Find the state, city, lat, lon for given zipcode
	with open(zipCsvPath, 'r', newline='') as f:
		try:
			'''All zipcodes are unique. len(row) will be either 1 or 0. Error 
				would be raised by calling the zero index on an empty array.'''
			row = [r for r in list(csv.reader(f))[1:] if r[0] == zipCode][0]
		except:
			raise Exception("Data not available: " + zipCode)
		zipState = row[4]
		ziplatlon = row[1], row[2]
	# Collect data from every zipcode in state
	with open(zipCsvPath, 'r', newline='') as f:
		cityData = [r for r in csv.reader(f) if r[4] == zipState]
	# Collect all names of cities with data from state. Remove the state abbr. from beginning and '.tmy2' from end.
	citiesInState = [cn[3:-5] for cn in os.listdir(pJoin(omfDir, 'data', 'Climate')) if zipState == cn[:2]]
	# Approximate closest city with data to given zipcode
	foundCity, lowestDistance = None, float('inf')
	for cCity in citiesInState:
		for row in cityData:
			city = row[3].replace(' ', '_')
			if row[4].lower() == zipState.lower() and city.lower() == cCity.lower():
				# Using pyth on globe is not accurate. Consider updating w spherical distance function
				# E.g. Brick, NJ (08724) is closer to Newark, but this function recommends AC.
				climatelatlon = row[1], row[2]
				differenceLat = float(climatelatlon[0]) - float(ziplatlon[0])
				differenceLon = float(climatelatlon[1]) - float(ziplatlon[1])
				distance = differenceLat ** 2 + differenceLon ** 2
				if distance < lowestDistance: 
					lowestDistance = distance
					foundCity = cCity
	assert foundCity != None, "A city is spelled differently between two datasets. Please notify the OMF team."
	return '{}-{}'.format(zipState, foundCity)





########################
### aGosedWeather.py ###
########################


def attachHistoricalWeather(omd_path, year, station):
	"""
	Get USCRN data for a year and station, write it to a CSV, then calibrate the .omd to use the CSV.

	:param omd_path: the path to the .omd file to calibrate
	:type omd_path: str
	:param year: the year to get USCRN data for
	:type year: int
	:param station: the name of the USCRN station
	:type station: str
	"""
	csv_path = os.path.join(os.path.dirname(omd_path), "uscrn-weather-data.csv")
	temperature = USCRNDataType(8, -9999.0, flag_index=None, transformation_function=lambda x: round(_celsius_to_fahrenheit(x), 1))
	humidity = USCRNDataType(26, -9999, flag_index=27, transformation_function=lambda x: round(x / 100, 2))
	solar_dir = USCRNDataType(13, -99999, flag_index=14, transformation_function=lambda x: int(round(_watts_per_meter_sq_to_watts_per_ft_sq(x) * 0.75, 0)))
	solar_diff = USCRNDataType(13, -99999, flag_index=14, transformation_function=lambda x: int(round(_watts_per_meter_sq_to_watts_per_ft_sq(x) * 0.25, 0)))
	solar_global = USCRNDataType(13, -99999, flag_index=14, transformation_function=lambda x: int(round(_watts_per_meter_sq_to_watts_per_ft_sq(x), 0)))
	hourly_data_types = [temperature, humidity, solar_dir, solar_diff, solar_global]
	wind_speed = USCRNDataType(21, -99.00, flag_index=22, transformation_function=lambda x: round(x, 2))
	subhourly_data_types = [wind_speed]
	_write_USCRN_csv(csv_path, year, station, hourly_data_types, subhourly_data_types)
	start_date = datetime(year, 1, 1)
	_calibrate_omd(start_date, omd_path, csv_path)


def _calibrate_omd(start_date, omd_path, csv_path):
	"""
	Modify an .omd file so that it will run in GridLAB-D with the CSV of USCRN weather data.

	:param start_date: the starting date of the GridLAB-D simulation
	:type start_date: datetime
	:param omd_path: an absolute path to the .omd file to modify
	:type omd_path: str
	:param csv_path: an absolute path to the CSV file that contains USCRN weather data
	:type csv_path: str
	"""
	with open(omd_path, 'r') as f:
		omd = json.load(f)
	tree = omd["tree"]
	# Delete all climate objects from the feeder. Also delete any csv_reader objects that are also named "WeatherReader"
	weather_reader_name = "WeatherReader"
	for key in list(tree.keys()):
		object_type = tree[key].get("object")	
		object_name = tree[key].get("name")
		if object_type == "climate" or (object_type == "csv_reader" and object_name == weather_reader_name):
			del tree[key]
	# Reinsert a new climate object and an associated csv_reader object
	oldMax = feeder.getMaxKey(tree)
	tree[oldMax + 1] = {'omftype':'module', 'argument':'tape'}
	tree[oldMax + 2] = {'omftype':'module', 'argument':'climate'}
	csv_name = os.path.basename(csv_path)
	tree[oldMax + 3] = {'object':'csv_reader', 'name': weather_reader_name, 'filename': csv_name}
	climate_name = "MyClimate"
	tree[oldMax + 4] = {'object':'climate', 'name':climate_name, 'reader': weather_reader_name, 'tmyfile': csv_name}
	# Set the time correctly. Modify certain objects in the feeder (e.g. recorder and clock)
	feeder.adjustTime(tree, 240, 'hours', '{}-{}-{}'.format(start_date.year, start_date.month, start_date.day)) 
	omd["tree"] = tree
	# Add the weather attachment
	with open(csv_path, 'r') as f:
		weatherString = f.read()
	if omd.get("attachments") is None:
		omd["attachments"] = {}
	omd['attachments'][csv_name] = weatherString
	with open(omd_path, 'w') as f:
		json.dump(omd, f, indent=4)


def _write_USCRN_csv(csv_path, year, station, hourly_data_types, subhourly_data_types):
	"""
	Get data as .txt files from the USCRN server, process the data, and write the processed data to a CSV.

	:param csv_path: the absolute path at which to write the CSV file
	:type csv_path: str
	:param year: the year to get USCRN data from
	:type year: int
	:param station: the station to get USCRN data from
	:type station: str
	"""
	# Get hourly data and process it
	hourly_rows = _get_USCRN_data(year, station, "hourly")
	if hourly_rows is None:
		raise Exception("Failed to get USCRN data for year \"{}\" and station \"{}\"".format(year, station))
	if hourly_data_types is not None:
		first_valid_row = _get_first_valid_row(hourly_rows, hourly_data_types)
		last_valid_row = _get_first_valid_row(hourly_rows, hourly_data_types, reverse=True)
		if first_valid_row is None or last_valid_row is None:
			raise ValueError("Relevant hourly data values are missing from the USCRN data for year: \"{}\" and station: \"{}\"".format(year, station))
		hourly_processed_data = _extract_data(first_valid_row, last_valid_row, hourly_rows, hourly_data_types, is_subhourly_data=False)
	else:
		hourly_processed_data = None
	# Get subhourly data and process it
	subhourly_rows = _get_USCRN_data(year, station, "subhourly")
	if subhourly_rows is None:
		raise ValueError("Failed to get USCRN data for year \"{}\" and station \"{}\"".format(year, station))
	if subhourly_data_types is not None:
		first_valid_row = _get_first_valid_row(subhourly_rows, subhourly_data_types)
		last_valid_row = _get_first_valid_row(subhourly_rows, subhourly_data_types, reverse=True)
		if first_valid_row is None or last_valid_row is None:
			raise ValueError("Relevant subhourly data values are missing from the USCRN data for year: \"{}\" and station: \"{}\"".format(year, station))
		subhourly_processed_data = _extract_data(first_valid_row, last_valid_row, subhourly_rows, subhourly_data_types, is_subhourly_data=True)
	else:
		subhourly_processed_data = None
	# Merge the hourly and subhourly data
	if hourly_processed_data is not None and subhourly_processed_data is not None:
		all_data = _merge_hourly_subhourly(hourly_processed_data, subhourly_processed_data, 1)
	else:
		if hourly_processed_data is not None:
			all_data = hourly_processed_data
		elif subhourly_processed_data is not None:
			all_data = subhourly_processed_data
		else:
			raise ValueError('There was no processed data to write to the CSV')
	# Write the CSV
	with open(csv_path, 'w', newline='') as f:
		writer = csv.writer(f)
		writer.writerows(all_data)


def _get_USCRN_data(year, station, frequency):
	"""Get a .txt file from the USCRN server and return the data as a list of lists."""
	url = "https://www1.ncdc.noaa.gov/pub/data/uscrn/products/"
	if frequency == "hourly":
		url += "hourly02/{year}/CRNH0203-{year}-{station}.txt".format(year=year, station=station)
	elif frequency == "subhourly":
		url += "subhourly01/{year}/CRNS0101-05-{year}-{station}.txt".format(year=year, station=station)
	else:
		raise Exception("Please specify a 'hourly' or 'subhourly' frequency.")
	r = requests.get(url)
	if r.status_code == 404:
		return
	return [re.split("\s+", line) for line in r.text.splitlines()]


def _str_to_num(data):
	"""Convert a string to its int or float equivalent."""
	if isinstance(data, str):
		if _get_precision(data) == 0:
			return int(data)
		return float(data)
	return data


def _get_precision(data):
	"""Get the decimal precision of a number as an int."""
	if not isinstance(data, str):
		data = str(data)
	if data.find(".") == -1:
		return 0
	return len(re.split("[.]", data)[1])


def _get_processed_row(data_types, row):
	"""
	Extract the datum for each USCRNDataType from the row of raw data into a new row.

	The ordering of the USCRNDataTypes in the data_types array determines the final ordering in the written CSV.

	:param data_types: a list of USCRNDataType objects
	:type data_types: list
	:param row: a row of raw data from the USCRN .txt file
	:type row: list
	:returns: a subset of the raw data from the USCRN .txt file
	:rtype: list
	"""
	processed_row = []
	for d_type in data_types:
		processed_row.append(d_type._get_value(row))
	return processed_row


def _add_row_to_hourly_avg(row, hourly_avg):
	"""
	Add the values from a row of subhourly data into the row that represents the hourly average of the subhourly measurements.

	We need this function because not all data is represented as numbers, so we have to try-except the adding operation.

	:param row: a row of data that contains subhourly measurements. There are 12 subhourly measurements taken per hour
	:type row: list
	:param hourly_avg: a row of data that contains the sum of 12 subhourly measurements for an hour
	:type hourly_avg: list
	"""
	for j in range(len(row)):
		val = row[j]
		try:
			val = _str_to_num(val)
			hourly_avg[j] += val
		except:
			hourly_avg[j] = val


def _get_first_valid_row(rows, data_types, reverse=False):
	"""
	Iterate over the USCRN .txt file represented as a list of lists and return the first row that has all valid data for the given USCRNDataTypes.

	:param rows: a list of lists that represents the USCRN .txt file
	:type rows: list
	:param data_types: the USCRNDataTypes to use to validate each row
	:type data_types: list
	:param reverse: determines whether to parse from the beginning to end of the .txt file or from the end to beginning
	:type reverse: bool
	:return: a row of data that has all valid values for the given USCRNDataTypes
	:rtype: list
	"""
	#  Don't return a composite row because it's possible that a composite row would have values that don't make any sense together (e.g. 0 relative
	#  humidity and 12 inches of precipitation, each pulled from different datetimes and merged into a single row)
	if reverse:
		rows = reversed(rows)
	for row in rows:
		valid = True
		for d_type in data_types:
			if not d_type._is_valid(row):
				valid = False	
		if valid:
			return row


def _extract_data(first_valid_row, last_valid_row, rows, data_types, is_subhourly_data=False):
	"""
	Extract the desired columns of data from the USCRN .txt file that is represented as a list of lists.

	:param first_valid_row: a row of that contains all valid data values. May or may not be a row from the .txt file that is being parsed
	:type first_valid_row: list
	:param last_valid_row: a row that contains all valid data values. May or may not be a row from the .txt file that is being parsed
	:type last_valid_row: list
	:param rows: the USCRN .txt file represented as a list of lists
	:type rows: list
	:param data_types: a list of USCRNDataTypes that will be used to parse the the USCRN .txt file
	:type data_types: list
	:param is_subhourly_data: whether or not the .txt file that is being parsed is hourly or subhourly data.
	:type is_subhourly_data: bool
	:return: a subset of the data from the original USCRN .txt file that has had erronous data values corrected
	:rtype: list
	"""
	most_recent_valid_row = first_valid_row
	processed_data = []
	if is_subhourly_data:
		hourly_avg = [0] * len(rows[0])
	for i in range(len(rows)):
		row = rows[i]
		for d_type in data_types:
			if not d_type._is_valid(row):
				end_row_index, next_valid_value = d_type._get_next_valid_value(rows, i)
				if end_row_index is None:
					end_row_index = len(rows) - 1
					next_valid_value = _str_to_num(last_valid_row[d_type.data_index])
				d_type._correct_data(rows, i, end_row_index - 1, _str_to_num(most_recent_valid_row[d_type.data_index]), next_valid_value)
		most_recent_valid_row = row
		if is_subhourly_data:
			_add_row_to_hourly_avg(row, hourly_avg)
			if (i + 1) % 12 == 0:
				for j in range(len(row)):
					try:
						hourly_avg[j] = hourly_avg[j] / 12
					except:
						pass
				processed_data.append(_get_processed_row(data_types, hourly_avg))
				hourly_avg = [0] * len(row)
		else:
			processed_data.append(_get_processed_row(data_types, row))
	return processed_data


def _watts_per_meter_sq_to_watts_per_ft_sq(w_m_sq):
	"""Convert a W/m^2 measurements to a W/ft^2 measurement."""
	if isinstance(w_m_sq, str):
		w_m_sq = _str_to_num(w_m_sq)
	return (w_m_sq / ((1 / .3048) ** 2))


def _celsius_to_fahrenheit(c):
	"""Convert a celsius measurement to a fahrenheit measurement."""
	if isinstance(c, str):
		c = _str_to_num(c)
	return c * 9 / 5 + 32


def _merge_hourly_subhourly(hourly, subhourly, insert_idx):
	"""
	Merge the hourly and subhourly USCRN data into a single list of lists and add datetimes and add a header row for GridLAB-D. 

	:param hourly: the list of lists of hourly data
	:type hourly: list
	:param subhourly: the list of lists of averaged subhourly data
	:type subhourly: list
	:param insert_idx: the column index of the hourly data within which to insert the subhourly data
	:type insert_idx: int
	:return: a single merged list of lists
	:rtype: list
	"""
	assert len(hourly) == len(subhourly)
	assert len(hourly[0]) > 0 and len(subhourly[0]) > 0
	# Add headers
	merged_rows = [
		["temperature", "wind_speed", "humidity", "solar_dir", "solar_diff", "solar_global"]
	]
	start_date = datetime(2000, 1, 1, 0, 0, 0) # arbitrary datetime, this could be any year
	hour = timedelta(hours=1)
	for i in range(len(hourly)):
		dt = start_date + hour * i
		gridlabd_date = '{}:{}:{}:{}:{}'.format(dt.month, dt.day, dt.hour, dt.minute, dt.second)
		row = [gridlabd_date]
		for j in range(len(hourly[i])):
			if insert_idx == j:
				row.extend(subhourly[i])
			row.append(hourly[i][j])			
		merged_rows.append(row)
	return merged_rows


class USCRNDataType(object):
	"""
	Each instance of this class represents a particular column of data that we want to parse, validate, and retrieve from the .txt file. The
	programmer need only create instances of this class, append them to a list, and pass that list to the _extract_data() function that is in this
	module. The programmer shouldn't need to use any of the methods in the class directly. Due to the behavior of _get_processed_rows() that is called
	within _extract_data(), the ordering of the USCRNDataTypes inside of the list that is passed to _extract_data() will determine the ordering of the CSV
	columns.
	"""

	def __init__(self, data_index, missing_data_value, flag_index=None, transformation_function=None):
		"""
		Set up an object that encapsulates the validation and data retrieval logic that is needed to parse a .txt file from USCRN into a usable CSV for
		GridLAB-D.
		
		:param data_index: the 0-indexed column in the USCRN .txt file where the data for this data type is written
		:type data_index: int
		:param missing_data_value: the int or float used by USCRN to indicate that a value is missing and was not propery recorded in the .txt file
		:type missing_data_value: int or float
		:flag_index: the 0-indexed column in the USCRN .txt file where the quality control flag for this data type is recorded. Not all data types
			have a quality control flag
		:type flag_index: int
		:param transformation_function: a function that should be applied to each datum that is parsed from the .txt file before it is written to the
			CSV file
		:type transformation_function: function
		"""
		self.data_index = int(data_index)
		if isinstance(missing_data_value, str):
			missing_data_value = _str_to_num(missing_data_value)
		self.missing_data_value = missing_data_value
		if flag_index is not None:
			flag_index = int(flag_index)
		self.flag_index = flag_index
		self.transformation_function = transformation_function

	def _is_valid(self, row):
		"""
		Return True if the row has a valid datum value for this USCRNDataType, otherwise False.

		:param row: a row of data from the USCRN .txt file
		:rtype: bool
		"""
		if _str_to_num(row[self.data_index]) == self.missing_data_value:
			return False
		if self.flag_index is not None and _str_to_num(row[self.flag_index]) != 0:
			return False
		return True

	def _get_next_valid_value(self, rows, start_row_idx):
		"""
		Return the next valid value for this USCRNDataType and the row index at which is was found.

		Parse the list of rows and find the closest row after or including the current row that contains a valid datum for this USCRNDataType, then
		return that datum and its row index.

		:param rows: the USCRN .txt file represented as a list of lists
		:param start_row_idx: the index of the row that we want to start looking for a valid value for this USCRNDataType.
		:rtype: tuple
		"""
		for i in range(start_row_idx, len(rows)):
			row = rows[i]
			if self._is_valid(row):
				return (i, _str_to_num(row[self.data_index]))
		return (None, None)

	def _correct_data(self, rows, start_row_idx, end_row_idx, initial_val, final_val):
		"""
		Parse the rows specified by the starting and ending row indexes, and modify the datum corresponding to this USCRNDataType in each row.

		The datum in each row is modified according to a linear interpolation between the initial_val and final_val. start_row_idx and end_row_idx are
		both inclusive of modification.
		:param rows: a list of lists that represents the USCRN .txt file
		:param start_row_idx: the index of the first row to start modifying data
		:type start_row_idx: int
		:param end_row_idx: the index of the last row to modify data
		:type end_row_idx: int
		:param initial_val: the starting value of the linear interpolation
		:param final_val: the final value of the linear interpolation
		"""
		start_row_idx = int(start_row_idx)
		end_row_idx = int(end_row_idx)
		if type(initial_val) is str:
			initial_val = _str_to_num(initial_val)
		if type(final_val) is str:
			final_val = _str_to_num(final_val)
		precision = _get_precision(initial_val)
		increment = (1.0 * final_val - initial_val) / (end_row_idx - start_row_idx + 2)
		count = 1
		for i in range(start_row_idx, end_row_idx + 1):
			row = rows[i]
			val = round((initial_val + increment * count), precision)
			if precision == 0:
				val = int(val)
			row[self.data_index] = val
			if self.flag_index is not None:
				row[self.flag_index] = 0
			count += 1

	def _get_value(self, row):
		"""
		Return the datum stored in the USCRN .txt file for this USCRNDataType at the specified row.

		:param row: a list of data
		:rtype: int or float
		"""
		value = row[self.data_index]
		if isinstance(value, str):
			value = _str_to_num(value)
		if self.transformation_function is not None:
			return self.transformation_function(value)
		return value


def tmy3_pull(usafn_number, out_file=None):
	print(usafn_number)
	'''Pull TMY3 data based on usafn. Use nearest_tmy3_station function to get a close by tmy3 station based on latitude/longitude coordinates '''
	url = 'https://rredc.nrel.gov/solar/old_data/nsrdb/1991-2005/data/tmy3'
	file_name = '{}TYA.CSV'.format(usafn_number)
	file_path = os.path.join(url, file_name)
	data = requests.get(file_path)
	if out_file is not None:
		csv_lines = [line.decode() for line in data.iter_lines()]
		reader = csv.reader(csv_lines, delimiter=',')
		if out_file is not None:
			with open(out_file, 'w', newline='') as csvfile:
				#can use following to skip first line to line up headers
				#reader.next()
				for i in reader:
					csvwriter = csv.writer(csvfile, delimiter=',')
					csvwriter.writerow(i)
	else:
		#Transform data, and resubmit in friendly format for frontend
		csv_lines = [line.decode() for line in data.iter_lines()]
		reader = csv.reader(csv_lines, delimiter=',')
		dataFrame = pd.DataFrame(reader)
		locID  = (dataFrame.iloc[0][0])
		locName = (dataFrame.iloc[0][1])
		locLat = (dataFrame.iloc[0][4])
		locLon = (dataFrame.iloc[0][5])
		colNames = dataFrame.iloc[1][:].values
		dataFrame.rename(columns={key:val for key, val in enumerate(colNames)}, inplace=True)
		dataFrame = dataFrame.iloc[2:]
		dataFrame['year'] = pd.to_datetime(dataFrame['Date (MM/DD/YYYY)'], format='%m/%d/%Y').dt.year
		return dataFrame

def nearest_tmy3_station(latitude, longitude):
	'''Return nearest USAFN stattion based on latlon'''
	url = 'https://rredc.nrel.gov/solar/old_data/nsrdb/1991-2005/tmy3'
	file_name = 'TMY3_StationsMeta.csv'
	file_path = os.path.join(url, file_name)
	data = requests.get(file_path)
	csv_lines = [line.decode() for line in data.iter_lines()]
	reader = csv.DictReader(csv_lines, delimiter=',')
	#Should file be local?
	#with open('TMY3_StationsMeta.csv', 'r') as metafile:
	#reader = csv.DictReader(metafile, delimiter=',')
	tmy3_stations = [station for station in reader]
	nearest = min(tmy3_stations, key=lambda station: lat_lon_diff(latitude, station['Latitude'], longitude, station['Longitude']))
	return nearest['USAF']

def lat_lon_diff(lat1, lat2, lon1, lon2):
	'''Get the euclidean distance between two sets of latlon coordinates'''
	dist = sqrt((float(lat1) - float(lat2))**2 + (float(lon1) - float(lon2))**2)
	return dist

class NSRDB():
	'''Data pull factory for nsrdb data sets '''
	def __init__(self, data_set, longitude, latitude, year, api_key, utc='true', leap_day='false', email='admin@omf.coop', interval=None):
		self.base_url = 'https://developer.nrel.gov'
		self.data_set = data_set
		self.params = {}
		self.params['api_key'] = api_key
		#wkt will be one point to use csv option - may need another call to get correct wkt value: https://developer.nrel.gov/docs/solar/nsrdb/nsrdb_data_query/
		self.params['wkt'] = self.latlon_to_wkt(longitude, latitude)
		#names will be one value to use csv option
		self.params['names'] = str(year)
		#note utc must be either 'true' or 'false' as a string, not True or False Boolean value
		self.params['utc'] = utc
		self.params['leap_day'] = leap_day
		self.params['email'] = email
		self.interval = interval

	def latlon_to_wkt(self, longitude, latitude):
		if latitude < -90 or latitude > 90:
			raise('invalid latitude')
		elif longitude < -180 or longitude > 180:
			raise('invalid longitude')  
		return 'POINT({} {})'.format(longitude, latitude)

	def create_url(self, route):
		return os.path.join(self.base_url, route)

	#physical solar model
	def psm(self):
		self.params['interval'] = self.interval
		route = 'api/solar/nsrdb_psm3_download.csv'
		self.request_url = self.create_url(route)

	#physical solar model v3 tsm
	def psm_tmy(self):
		route = 'api/nsrdb_api/solar/nsrdb_psm3_tmy_download.csv'
		self.request_url = self.create_url(route)

	#SUNY international
	def suny(self):
		route = 'api/solar/suny_india_download.csv'
		self.request_url = self.create_url(route)

	#spectral tmy
	def spectral_tmy(self):
		route = 'api/nsrdb_api/solar/spectral_tmy_india_download.csv'
		self.request_url = self.create_url(route)

	#makes api request based on inputs and returns the response object
	def execute_query(self):
		set_query = getattr(self, self.data_set)
		set_query()
		resp = requests.get(self.request_url, params=self.params)
		return resp

def get_nrsdb_data(data_set, longitude, latitude, year, api_key, utc='true', leap_day='false', email='admin@omf.coop', interval=None, filename=None):
	'''Create nrsdb factory and execute query. Optional output to file or return the response object.'''
	print("NRSDB found")
	nrsdb_factory = NSRDB(data_set, longitude, latitude, year, api_key, utc=utc, leap_day=leap_day, email=email, interval=interval)
	data = nrsdb_factory.execute_query()
	csv_lines = [line.decode() for line in data.iter_lines()]
	reader = csv.reader(csv_lines, delimiter=',')
	if filename is not None:
		with open(filename, 'w', newline='') as csvfile:
			for i in reader:
				csvwriter = csv.writer(csvfile, delimiter=',')
				csvwriter.writerow(i)
	else:
		#Transform data, and resubmit in friendly format for frontend
		data = pd.DataFrame(reader)
		colNames = (data.iloc[2][:].values)
		print(data)
		data.rename(columns={key:val for key, val in enumerate(colNames)}, inplace=True)
		#Maybe change depending on what's easy/flexible but this gives good display
		return data


SURFRAD_COLUMNS = [
    'year', 'jday', 'month', 'day', 'hour', 'minute', 'dt', 'zen',
    'dw_solar', 'dw_solar_flag', 'uw_solar', 'uw_solar_flag', 'direct_n',
    'direct_n_flag', 'diffuse', 'diffuse_flag', 'dw_ir', 'dw_ir_flag',
    'dw_casetemp', 'dw_casetemp_flag', 'dw_dometemp', 'dw_dometemp_flag',
    'uw_ir', 'uw_ir_flag', 'uw_casetemp', 'uw_casetemp_flag', 'uw_dometemp',
    'uw_dometemp_flag', 'uvb', 'uvb_flag', 'par', 'par_flag', 'netsolar',
    'netsolar_flag', 'netir', 'netir_flag', 'totalnet', 'totalnet_flag',
    'temp', 'temp_flag', 'rh', 'rh_flag', 'windspd', 'windspd_flag',
    'winddir', 'winddir_flag', 'pressure', 'pressure_flag']

def getRadiationYears(radiation_type, site, year):
	print("getRadiationRunning~!!!!!!!**********")
	'''Pull solard or surfrad data and aggregate into a year'''
	URL = 'ftp://aftp.cmdl.noaa.gov/data/radiation/{}/{}/{}/'.format(radiation_type, site, year)
	#FILE = 'tbl19001.dat' - example
	# Get directory contents.
	dirReq = Request(URL)
	with urlopen(dirReq) as f:
		text = f.read()
	dirLines = [bytes_.decode() for bytes_ in text.split(b'\r\n')]
	allFileNames = [x[56:] for x in dirLines if x!='']
	accum = []
	for fName in allFileNames:
		req = Request(URL + fName)
		with urlopen(req) as f:
			page = f.read()
		lines = [bytes_.decode() for bytes_ in page.split(b'\n')]
		siteName = lines[0]
		latLonVersion = lines[1].split()
		data = [x.split() for x in lines[2:]]
		minuteIntervals = ['0']
		hourlyReads = [x for x in data if len(x) >= 5 and x[5] in minuteIntervals]
		hourlyReadsSub = [{'col{}'.format(c): row[c] for c in range(len(row))} for row in hourlyReads]
		accum.extend(hourlyReadsSub)
		print('processed file {}'.format(fName))
	return accum

def create_tsv(data, radiation_type, site, year):
	'''Create tsv file from dict '''
	column_count = len(data[0])
	with open('{}-{}-{}.tsv'.format(radiation_type, site, year), 'w', newline='') as f:
		output = csv.DictWriter(f, fieldnames=['col{}'.format(x) for x in range(column_count)], delimiter='\t')
		for item in data:
			output.writerow(item)

def get_radiation_data(radiation_type, site, year, out_file=None):
	print("radiation found!")
	'''Get solard or surfrad data. Optional export to csv with out_file option
		Data is returned in a list w/ ~8760 elements. Each element is a dictionary
		with ~47 keys value pairs. 
		 
	'''
	allYears = getRadiationYears(radiation_type, site, year)
	if out_file is not None:
		create_tsv(allYears, radiation_type, site, year)
	else:
		df= pd.DataFrame(allYears)
		df.columns = SURFRAD_COLUMNS
		# return allYears
		return df





####### GHI/DHI/DNI Estimator Code Below #######

#darksky key
_key = '31dac4830187f562147a946529516a8d' #Personal Key
_key2 = os.environ.get('DARKSKY','')

#Station_Dict

Station_Dict = {
	"AK_Cordova_14_ESE":(60.473, -145.35,'US/Alaska'),
	"AK_Deadhorse_3_S":(70.161,-148.46,'US/Alaska'),
	"AK_Denali_27_N":(63.451,-150.87,'US/Alaska'),
	"AK_Fairbanks_11_NE":(64.973,-147.51,'US/Alaska'),
	"AK_Glennallen_64_N":(63.029,-145.50,'US/Alaska'),
	"AK_Gustavus_2_NE":(58.429,-135.69,'US/Alaska'),
	"AK_Ivotuk_1_NNE":(68.484,-155.75,'US/Alaska'),
	"AK_Kenai_29_ENE":(60.723,-150.44,'US/Alaska'),
	"AK_King_Salmon_42_SE":(58.207,-155.92,'US/Alaska'),
	"AK_Metlakatla_6_S":(55.045,-131.58,'US/Alaska'),
	"AK_Port_Alsworth_1_SW":(60.195,-154.31,'US/Alaska'),
	"AK_Red_Dog_Mine_3_SSW":(68.027,-162.92,'US/Alaska'),
	"AK_Ruby_44_ESE":(64.501,-154.12,'US/Alaska'),
	"AK_Sand_Point_1_ENE":(55.347,-160.46,'US/Alaska'),
	"AK_Selawik_28_E":(66.561,-159.00,'US/Alaska'),
	"AK_Sitka_1_NE":(57.057,-135.32,'US/Alaska'),
	"AK_St._Paul_4_NE":(57.157,-170.21,'US/Alaska'),
	"AK_Tok_70_SE":(62.736,-141.20,'US/Alaska'),
	"AK_Toolik_Lake_5_ENE":(68.648,-149.39,'US/Alaska'),
	"AK_Yakutat_3_SSE":(59.508,-139.68,'US/Alaska'),
	"AL_Brewton_3_NNE":(31.144,-87.05,'US/Central'),
	"AL_Clanton_2_NE":(32.851,-86.61,'US/Central'),
	"AL_Courtland_2_WSW":(34.660,-87.34,'US/Central'),
	"AL_Cullman_3_ENE":(34.195,-86.79,'US/Central'),
	"AL_Fairhope_3_NE":(30.548,-87.87,'US/Central'),
	"AL_Gadsden_19_N":(34.285,-85.96,'US/Central'),
	"AL_Gainesville_2_NE":(32.836,-88.13,'US/Central'),
	"AL_Greensboro_2_WNW":(32.716,-87.62,'US/Central'),
	"AL_Highland_Home_2_S":(31.915,-86.31,'US/Central'),
	"AL_Muscle_Shoals_2_N":(34.772,-87.64,'US/Central'),
	"AL_Northport_2_S":(33.212,-87.59,'US/Central'),
	"AL_Russellville_4_SSE":(34.453,-87.71,'US/Central'),
	"AL_Scottsboro_2_NE":(34.693,-86.00,'US/Central'),
	"AL_Selma_6_SSE":(32.456,-87.24,'US/Central'),
	"AL_Selma_13_WNW":(32.335,-86.97,'US/Central'),
	"AL_Talladega_10_NNE":(33.571,-86.05,'US/Central'),
	"AL_Thomasville_2_S":(31.881,-87.73,'US/Central'),
	"AL_Troy_2_W":(31.789,-86.00,'US/Central'),
	"AL_Valley_Head_1_SSW":(34.565,-85.61,'US/Central'),
	"AR_Batesville_8_WNW":(35.820,-91.78,'US/Central'),
	"AZ_Elgin_5_S":(31.590,-110.50,'US/Mountain'),
	"AZ_Tucson_11_W":(32.239,-111.16,'US/Mountain'),
	"AZ_Williams_35_NNW":(35.755,-112.33,'US/Mountain'),
	"AZ_Yuma_27_ENE":(32.834,-114.18,'US/Mountain'),
	"CA_Bodega_6_WSW":(38.320,-123.07,'US/Pacific'),
	"CA_Fallbrook_5_NE":(33.438,-117.19,'US/Pacific'),
	"CA_Merced_23_WSW":(37.237,-120.88,'US/Pacific'),
	"CA_Redding_12_WNW":(40.650,-122.60,'US/Pacific'),
	"CA_Santa_Barbara_11_W":(34.413,-119.87,'US/Pacific'),
	"CA_Stovepipe_Wells_1_SW":(36.601,-117.14,'US/Pacific'),
	"CA_Yosemite_Village_12_W":(37.759,-119.82,'US/Pacific'),
	"CO_Boulder_14_W":(40.035,-105.54,'US/Mountain'),
	"CO_Cortez_8_SE":(37.255,-108.50,'US/Mountain'),
	"CO_Dinosaur_2_E":(40.244,-108.96,'US/Mountain'),
	"CO_La_Junta_17_WSW":(37.863,-103.82,'US/Mountain'),
	"CO_Montrose_11_ENE":(38.543,-107.69,'US/Mountain'),
	"CO_Nunn_7_NNE":(40.806,-104.75,'US/Mountain'),
	"FL_Everglades_City_5_NE":(25.899,-81.31,'US/Eastern'),
	"FL_Sebring_23_SSE":(27.152,-81.36,'US/Eastern'),
	"FL_Titusville_7_E":(28.615,-80.69,'US/Eastern'),
	"GA_Brunswick_23_S":(30.807,-81.45,'US/Eastern'),
	"GA_Newton_8_W":(31.312,-84.47,'US/Eastern'),
	"GA_Newton_11_SW":(31.192,-84.44,'US/Eastern'),
	"GA_Watkinsville_5_SSE":(33.783,-83.38,'US/Eastern'),
	"HI_Hilo_5_S":(None, None,None),
	"HI_Mauna_Loa_5_NNE":(None,None,None),
	"IA_Des_Moines_17_E":(41.556,-93.28,'US/Central'),
	"ID_Arco_17_SW":(43.461,-113.55,'US/Mountain'),
	"ID_Murphy_10_W":(43.204,-116.75, 'US/Mountain'),
	"IL_Champaign_9_SW":(40.052,-88.37,'US/Central'),
	"IL_Shabbona_5_NNE":(41.842,-88.85, 'US/Central'),
	"IN_Bedford_5_WNW":(38.888,-86.5, 'US/Central'),
	"KS_Manhattan_6_SSW":(39.102,-96.61, 'US/Central'),
	"KS_Oakley_19_SSW":(38.870,-100.96, 'US/Central'),
	"KY_Bowling_Green_21_NNE":(37.250,-86.23,'US/Eastern'),
	"KY_Versailles_3_NNW":(38.094,-84.74,'US/Eastern'),
	"LA_Lafayette_13_SE":(30.091,-91.87,'US/Central'),
	"LA_Monroe_26_N":(32.883,-92.11,'US/Central'),
	"ME_Limestone_4_NNW":(46.960,-67.88,'US/Eastern'),
	"ME_Old_Town_2_W":(44.928,-68.70, 'US/Eastern'),
	"MI_Chatham_1_SE":(46.334,-86.92,'US/Michigan'),
	"MI_Gaylord_9_SSW":(46.334,-86.92, 'US/Michigan'),
	"MN_Goodridge_12_NNW":(48.305,-95.87,'US/Central'),
	"MN_Sandstone_6_W":(46.113,-92.99, 'US/Central'),
	"MO_Chillicothe_22_ENE":(39.866,-93.14,'US/Central'),
	"MO_Joplin_24_N":(37.427,-94.58,'US/Central'),
	"MO_Salem_10_W":(37.634,-91.72, 'US/Central'),
	"MS_Holly_Springs_4_N":(34.822,-89.43, 'US/Central'),
	"MS_Newton_5_ENE":(32.337,-89.07, 'US/Central'),
	"MT_Dillon_18_WSW":(45.158,-113.00, 'US/Mountain'),
	"MT_Lewistown_42_WSW":(46.884,-110.28,'US/Mountain'),
	"MT_St._Mary_1_SSW":(48.741,-113.43,'US/Mountain'),
	"MT_Wolf_Point_29_ENE":(48.308,-105.10,'US/Mountain'),
	"MT_Wolf_Point_34_NE":(48.488,-105.20,'US/Mountain'),
	"NC_Asheville_8_SSW":(35.494,-82.61,'US/Eastern'),
	"NC_Asheville_13_S":(35.418,-82.55,'US/Eastern'),
	"NC_Durham_11_W":(35.970,-79.09,'US/Eastern'),
	"ND_Jamestown_38_WSW":(46.770,-99.47, 'US/Central'),
	"ND_Medora_7_E":(46.894,-103.37,'US/Central'),
	"ND_Northgate_5_ESE":(48.967,-102.17,'US/Central'),
	"NE_Harrison_20_SSE":(42.424,-103.73,'US/Eastern'),
	"NE_Lincoln_8_ENE":(40.848,-96.56,'US/Eastern'),
	"NE_Lincoln_11_SW":(40.695,-96.85,'US/Eastern'),
	"NE_Whitman_5_ENE":(42.067,-101.44,'US/Eastern'),
	"NH_Durham_2_N":(43.171,-70.92,'US/Eastern'),
	"NH_Durham_2_SSW":(43.108,-70.94,'US/Eastern'),
	"NM_Las_Cruces_20_N":(32.613,-106.74,'US/Mountain'),
	"NM_Los_Alamos_13_W":(35.858,-106.52,'US/Mountain'),
	"NM_Socorro_20_N":(34.355,-106.88,'US/Mountain'),
	"NV_Baker_5_W":(39.011,-114.20, 'US/Pacific'),
	"NV_Denio_52_WSW":(41.848,-119.63,'US/Pacific'),
	"NV_Mercury_3_SSW":(36.623,-116.02,'US/Pacific'),
	"NY_Ithaca_13_E":(42.440,-76.24,'US/Eastern'),
	"NY_Millbrook_3_W":(42.440,-76.24,'US/Eastern'),
	"OH_Wooster_3_SSE":(40.763,-81.91, 'US/Eastern'),
	"OK_Goodwell_2_E":(36.599,-101.59, 'US/Central'),
	"OK_Goodwell_2_SE":(36.568,-101.60,'US/Central'),
	"OK_Stillwater_2_W":(36.118,-97.09,'US/Central'),
	"OK_Stillwater_5_WNW":(36.134,-97.10,'US/Central'),
	"ON_Egbert_1_W":(44.232,-79.78, 'US/Eastern'),
	"OR_Coos_Bay_8_SW":(43.271,-124.31, 'US/Pacific'),
	"OR_Corvallis_10_SSW":(44.418,-123.32,'US/Pacific'),
	"OR_John_Day_35_WNW":(44.555,-119.64,'US/Pacific'),
	"OR_Riley_10_WSW":(43.471,-119.69,'US/Pacific'),
	"PA_Avondale_2_N":(39.859,-75.78,'US/Eastern'),
	"RI_Kingston_1_NW":(41.490,-71.54,'US/Eastern'),
	"RI_Kingston_1_W":(41.478,-71.54,'US/Eastern'),
	"SA_Tiksi_4_SSE":(None,None,None),
	"SC_Blackville_3_W":(33.355,-81.32,'US/Eastern'),
	"SC_McClellanville_7_NE":(33.153,-79.36,'US/Eastern'),
	"SD_Aberdeen_35_WNW":(45.711,-99.12, 'US/Central'),
	"SD_Buffalo_13_ESE":(45.515,-103.30,'US/Central'),
	"SD_Pierre_24_S":(44.019,-100.35,'US/Central'),
	"SD_Sioux_Falls_14_NNE":(43.734,-96.62,'US/Central'),
	"TN_Crossville_7_NW":(36.013,-85.13,'US/Eastern'),
	"TX_Austin_33_NW":(30.621,-98.08,'US/Central'),
	"TX_Bronte_11_NNE":(32.040,-100.24,'US/Central'),
	"TX_Edinburg_17_NNE":(26.525,-98.06,'US/Central'),
	"TX_Monahans_6_ENE":(31.621,-102.80,'US/Central'),
	"TX_Muleshoe_19_S":(33.955,-102.77,'US/Central'),
	"TX_Palestine_6_WNW":(31.779,-95.72,'US/Central'),
	"TX_Panther_Junction_2_N":(29.348,-103.20,'US/Central'),
	"TX_Port_Aransas_32_NNE":(28.304,-96.82,'US/Central'),
	"UT_Brigham_City_28_WNW":(41.616,-112.54,'US/Mountain'),
	"UT_Torrey_7_E":(38.302,-111.29, 'US/Mountain'),
	"VA_Cape_Charles_5_ENE":(37.290,-75.92, 'US/Eastern'),
	"VA_Charlottesville_2_SSE":(37.997,-78.46, 'US/Eastern'),
	"WA_Darrington_21_NNE":(48.540,-121.44, 'US/Pacific'),
	"WA_Quinault_4_NE":(47.513,-123.81,'US/Pacific'),
	"WA_Spokane_17_SSW":(47.417,-117.52,'US/Pacific'),
	"WI_Necedah_5_WNW":(44.060,-90.17, 'US/Central'),
	"WV_Elkins_21_ENE":(39.012,-79.47, 'US/Eastern'),
	"WY_Lander_11_SSE":(42.675,-108.66, 'US/Mountain'),
	"WY_Moose_1_NNE":(43.661,-110.71, 'US/Mountain'),
	"WY_Sundance_8_NNW":(44.516,-104.43, 'US/Mountain')
}



def _getUscrnData(year='2020', location='TX_Austin_33_NW', dataType="SOLARAD"):
	ghiData = pullUscrn(year, location, dataType)
	return ghiData

#Standard positional arguments are for TX_Austin
def _getDarkSkyCloudCoverForYear(year='2020', lat=30.581736, lon=-98.024098, key=_key, units='si'):
	cloudCoverByHour = {}
	coords = '%0.2f,%0.2f' % (lat, lon)
	times = list(pd.date_range('{}-01-01'.format(year), '{}-12-31'.format(year), freq='D'))
	while times:
		time = times.pop(0)
		print(time)
		url = 'https://api.darksky.net/forecast/%s/%s,%s?exclude=daily,alerts,minutely,currently&units=%s' % (key, coords, time.isoformat(), units ) 
		res = requests.get(url).json()
		try:
			dayData = res['hourly']['data']
		except KeyError:
			print("No day data!!!!!!")
			continue
		for hour in dayData:
			try:
				cloudCoverByHour[hour['time']] = hour['cloudCover']
			except KeyError:
				print("No Cloud Cover Data")
				pass
	return cloudCoverByHour

def _makeDataNonzero(data):
	ghiData=list(filter(lambda num: num!=0.0, data))
	assert(all(x[0]!=0 for x in ghiData))
	return ghiData

def _logifyData(data):
	data = np.log(data)
	return data

def _initPolyModel(X, degrees=5):
    poly = PolynomialFeatures(degree=degrees)
    _X_poly = poly.fit_transform(X)
    return _X_poly

def getCosineOfSolarZenith(lat, lon, datetime, timezone):
	date = pytz.timezone(timezone).localize(datetime)
	solar_altitude = pysolar.solar.get_altitude(lat,lon,date)
	solar_zenith = 90 - solar_altitude
	cosOfSolarZenith = cos(radians(solar_zenith))
	return cosOfSolarZenith

def preparePredictionVectors(year='2020', lat=30.581736, lon=-98.024098, station='TX_Austin_33_NW', timezone='US/Central'):
	cloudCoverData = _getDarkSkyCloudCoverForYear(year, lat, lon)
	ghiData = _getUscrnData(year, station, dataType="SOLARAD")
	#for each 8760 hourly time slots, make a timestamp for each slot, look up cloud cover by that slot
	#then append cloud cover and GHI reading together
	start_time = datetime(int(year),1,1,0)
	cosArray = []
	input_array = []
	for i in range(len(ghiData)): #Because ghiData is leneth 8760, one for each hour of a year
		time = start_time + timedelta(minutes=60*i)
		tstamp = int(datetime.timestamp(time))
		try:
			cloudCover = cloudCoverData[tstamp]
		except KeyError:
			cloudCover = 0
		#I have my cloud cover, iterate over my ghi and cosine arrays
		cosOfSolarZenith = getCosineOfSolarZenith(lat, lon, time, timezone)
		ghi = ghiData[i]
		if ghi <= 0:
			#Not most efficient logic but....
			#Still need to decide how to handle zero vals. Test this
			input_array.append((0, cloudCover))
		else:	
			ghi = np.log(ghi)
			input_array.append((ghi, cloudCover))
		cosArray.append(cosOfSolarZenith)
	return input_array, ghiData, cosArray


def predictPolynomial(X, model, degrees=5):
	X = _initPolyModel(X, degrees=5)
	predictions_dhi = model.predict(X)
	return predictions_dhi

def get_synth_dhi_dni(uscrn_station, year):
	print("********EASY SOLAR STARTED************")
	poly_path = pJoin(omfDir, 'static', 'Log_Polynomial_clf.joblib')
	clf_log_poly = load(poly_path)
	lat = Station_Dict[uscrn_station][0]
	lon = Station_Dict[uscrn_station][1]
	timezone = Station_Dict[uscrn_station][2]
	input_array, ghiData, cosArray = preparePredictionVectors(year, lat, lon, uscrn_station, timezone)
	log_prediction = predictPolynomial(input_array, clf_log_poly)
	dhiPredictions = np.exp(log_prediction)
	dniXCosTheta = ghiData - dhiPredictions #This is cos(theta) * DNI
	dni_array = ([dniXCosTheta[i]/cosArray[i] for i in range(len(dniXCosTheta))]) 
	result = list(zip(dhiPredictions, ghiData, dni_array))
	return result

def easy_solar_tests(uscrn_station='TX_Austin_33_NW'):
	print("********EASY SOLAR TEST STARTED************")
	print(Station_Dict)
	poly_path = pJoin(omfDir, 'static', 'Log_Polynomial_clf.joblib')
	clf_log_poly = load(poly_path)
	year='2018'
	lat = Station_Dict[uscrn_station][0]
	lon = Station_Dict[uscrn_station][1]
	timezone = Station_Dict[uscrn_station][2]
	input_array, ghiData, cosArray = preparePredictionVectors(year, lat, lon, uscrn_station, timezone)
	assert len(input_array) == len(ghiData) == len(cosArray)
	log_prediction = predictPolynomial(input_array, clf_log_poly)
	dhiPredictions = np.exp(log_prediction)
	dniXCosTheta = ghiData - dhiPredictions #This is cos(theta) * DNI
	dni_array = ([dniXCosTheta[i]/cosArray[i] for i in range(len(dniXCosTheta))]) 
	result = list(zip(dhiPredictions, ghiData, dni_array))
	assert len(result) == len(input_array)
	print(result)
	print("Easy Solar Test Suceeded.........")




########### NDFD API ################


"""
Single Point Unsummarized Data: Returns DWML-encoded NDFD data for a point
"""
#Works
def _singlePointDataQuery(lat1, lon1, product, begin, end, Unit='m', optional_params=['wspd', 'wdir']):
	params = {
		'lat':lat1,
		'lon':lon1,
		'product':product
	}
	params2 = {'begin':begin,
	'end':end
	}
	params3 = {
		'Unit':Unit,
	}
	urlString = urlencode(params)
	subString = ''
	for key, value in params2.items():
		subString += '&'+str(key) + '=' + str(value)
	urlString+=subString
	for i in optional_params:
		params3[i] = i
	urlString +='&' + urlencode(params3)
	return urlString

#Main URL path
def _ndfd_url(path=''):
    return 'http://www.weather.gov/forecasts/xml/sample_products/browser_interface/ndfdXMLclient.php?' + path


#This function acts as a general xml parser
def _generalParseXml(data):
	o = xmltodict.parse(data.content)
	d = json.dumps(o)
	d = json.loads(d)
	return d

def _run_ndfd_request(q):
	print(_ndfd_url(q))
	resp = requests.get(_ndfd_url(q))
	if resp.status_code != 200:
		# This means something went wrong.
		print(resp.status_code)
		raise ApiError('GET /tasks/ {}'.format(resp.status_code))
	return resp


#Gets predictions from current moment to 10 weeks in future. Data not avaliable for past dates, not avaliable for too long in future
def get_ndfd_data(lat1, lon1, optional_params=['wspd'], begin=str(datetime.now().isoformat()), end=print((datetime.now()+timedelta(weeks=+10)).isoformat()), product='time-series', unit='m'):
	query = _singlePointDataQuery(lat1, lon1, product, begin, end, unit, optional_params)
	res = _run_ndfd_request(query)
	data = _generalParseXml(res)
	return data



def _tests():
	print()
	print('weather.py tests currently disabled to keep them from sending too many HTTP requests.')
	from tempfile import mkdtemp
	tmpdir = mkdtemp()
	print("Beginning to test weather.py in", tmpdir)
	#NDFD tests
	d = get_ndfd_data('39.0000', '-77.0000',['wspd'])
	print(d)

	
	#Easy Solar Tests
	# easy_solar_tests()

	# Testing zipCodeToClimateName (Certain cases fail)
	# print(zipCodeToClimateName('75001'))
	# print(zipCodeToClimateName('07030')) # Doesn't work
	# print(zipCodeToClimateName('64735'))
	# assert ('MO-KANSAS_CITY', 30) == zipCodeToClimateName('64735') # Assertion Fails
	# print(airportCodeToLatLon("IAD"))
	# # Testing USCRN (Works)
	# print('USCRN (NOAA) data pulled to ' + tmpdir)
	# data = pullUscrn('2017', 'KY_Versailles_3_NNW', "IRRADIENCE_DIFFUSE") # Does not write to a file by itself
	# data = pullUscrn('2000', 'TX_Austin_33_NW', "SOLARAD") # Does not write to a file by itself
	# print(data)
	# import matplotlib.pyplot as plt
	# plt.plot(data)
	# plt.show()
	# # Testing ASOS (Works)
	# print(pullAsos('2017','CHO', 'tmpc')) # Does not write to a file by itself
	# print('ASOS (Iowa) data pulled to ' + tmpdir)
	# pullAsosStations(os.path.join(tmpdir, 'asosStationTable.csv'))
	# Testing DarkSky (Works as long as you have an API key)
	# d=(pullDarksky(2018, 36.64, -93.30, 'temperature', api_key= '31dac4830187f562147a946529516a8d', path=tmpdir))
	# print(d)
	# print(len(d))
	# print(type(d))
	# print('Darksky data pulled to ' + tmpdir)
	# Testing tmy3 (Works)
	# if platform.system() != 'Windows':
	# 	data=tmy3_pull(nearest_tmy3_station(41.00, -78.00))
	# 	print(data)
	# 	print(len(data))
	# 	print(data.columns)
	# 	print(data['DNI source'])
		# plt.plot(data)
		# plt.show()

	# Testing getRadiationYears (Works, but not used anywhere)
	# print(get_radiation_data('surfrad', 'Boulder_CO', 2019))
	# get_radiation_data('solrad', 'bis', 2019)
	# # Testing NSRDB (Works, but not used anywhere)
	# nsrdbkey = 'rnvNJxNENljf60SBKGxkGVwkXls4IAKs1M8uZl56'
	# year='2018'
	# get_nrsdb_data('psm',-99.49218,43.83452,year, nsrdbkey, interval=60, filename=os.path.join('/Users/tuomastalvitie/Documents/GRIP/Diffuse:Direct/Data_Files'))
# # , 'psm_'+year+'.csv'))
# 	# Test for charlottesville
# 	# get_nrsdb_data('psm',-78.4532,38.0086,year, nsrdbkey, interval=60, filename=os.path.join('/Users/tuomastalvitie/Documents/GRIP/Diffuse:Direct/solarIrradiencePredictor/Raw_Data/Charlottesville/', 'RAW_psm_VA_Charlottesville'+year+'.csv')) 
# 	#Test For Austin, TX
	# d=get_nrsdb_data('psm',90.0,-30.00,'2018', nsrdbkey, interval=60)
	# print(d)
	# d=get_nrsdb_data('psm',-98.024098,30.581736,'2018', nsrdbkey, interval=60)
	# print(d)
	# print([i for i in d['GHI'].values])
	# print(len(d))
	# print(type(d))
	# print(d['GHI'])
	#Test for Spokane, WA
	# get_nrsdb_data('psm',-117.52,47.41,year, nsrdbkey, interval=60, filename=os.path.join('/Users/tuomastalvitie/Documents/GRIP/Diffuse:Direct/solarIrradiencePredictor/Raw_Data/Spokane_WA/', 'RAW_psm_WA_Spokane'+year+'.csv'))
	#Test for Everglades FL
	# get_nrsdb_data('psm',-81.119239,26.004157,year, nsrdbkey, interval=60, filename=os.path.join('/Users/tuomastalvitie/Documents/GRIP/Diffuse:Direct/solarIrradiencePredictor/Raw_Data/Everglades_FL/', 'RAW_psm_FL_Everglades'+year+'.csv'))
	# get_nrsdb_data('psm',-99.49218,43.83452,'2016', nsrdbkey, interval=60, filename=os.path.join(tmpdir, 'psm.csv'))
	# print(get_nrsdb_data('psm',-99.49218,43.83452,'2017', nsrdbkey, interval=60))
	# get_nrsdb_data('psm_tmy',-99.49218,43.83452,'tdy-2018', nsrdbkey, filename='psm_tmy.csv')
	# print(get_nrsdb_data('psm_tmy',-99.49218,43.83452,'tdy-2017', nsrdbkey))
	# get_nrsdb_data('suny',77.1679,22.1059,'2014', nsrdbkey, filename='suny.csv')
	# get_nrsdb_data('spectral_tmy',77.08007,20.79720,'tmy', nsrdbkey, filename='spectral_tmy.csv')

if __name__ == "__main__":
	_tests()<|MERGE_RESOLUTION|>--- conflicted
+++ resolved
@@ -21,14 +21,11 @@
 import pytz
 from joblib import dump, load
 from sklearn.preprocessing import PolynomialFeatures
-<<<<<<< HEAD
 import xml.etree.ElementTree as ET
 import xmltodict
 
-=======
 
 omfDir = os.path.dirname(os.path.abspath(__file__))
->>>>>>> ebb7dfe0
 
 
 def pullAsos(year, station, datatype):
