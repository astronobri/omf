--- conflicted
+++ resolved
@@ -283,13 +283,8 @@
 	''' Display the module template for creating a new model. '''
 	modelDir = os.path.join(_omfDir, "data", "Model", User.cu(), modelName)
 	os.makedirs(modelDir)
-<<<<<<< HEAD
-	inputDict = {"modelName" : modelName, "modelType" : modelType, "user":User.cu(), "created" : str(dt.datetime.now())}
+	inputDict = {"modelName" : modelName, "modelType" : modelType, "user":User.cu(), "created" : time.strftime("%Y-%m-%d %H:%M:%S",dt.datetime.now().timetuple())}
 	if modelType in ['voltageDrop', 'gridlabMulti', 'cvrDynamic', 'cvrStatic', 'solarEngineering', 'gridBallast']:
-=======
-	inputDict = {"modelName" : modelName, "modelType" : modelType, "user":User.cu(), "created" : time.strftime("%Y-%m-%d %H:%M:%S",dt.datetime.now().timetuple())}
-	if modelType in ['voltageDrop', 'gridlabMulti', 'cvrDynamic', 'cvrStatic', 'solarEngineering']:
->>>>>>> f9e93d89
 		newSimpleFeeder(User.cu(), modelName, 1, False, 'feeder1')
 		inputDict['feederName1'] = 'feeder1'
 	with open(os.path.join(modelDir, "allInputData.json"),"w") as inputFile:
