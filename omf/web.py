--- conflicted
+++ resolved
@@ -1091,7 +1091,6 @@
 def saveFeeder(owner, modelName, feederName, feederNum):
 	"""Save feeder data. Also used for cancelling a file import, file conversion, or feeder-load overwrite."""
 	print "Saving feeder for:%s, with model: %s, and feeder: %s"%(owner, modelName, feederName)
-<<<<<<< HEAD
 	model_dir = os.path.join(_omfDir, "data/Model", owner, modelName)
 	for filename in ["gridError.txt", "error.txt", "weatherError.txt"]:
 		error_file = os.path.join(model_dir, filename)
@@ -1142,64 +1141,8 @@
 		# The feeder_file should always exist, but just in case there was an error, we allow the recreation of the file
 		with open(feeder_file, "w") as outFile:
 			fcntl.flock(outFile, fcntl.LOCK_EX) # Get an exclusive lock
-			outFile.truncate()
 			json.dump(payload, outFile, indent=4) # This route is slow only because this line takes forever. We want the indentation so we keep this line
 			fcntl.flock(outFile, fcntl.LOCK_UN) # Release the exclusive lock
-=======
-	if owner == User.cu() or "admin" == User.cu() or owner == "public":
-		model_dir = os.path.join(_omfDir, "data/Model", owner, modelName)
-		for filename in ["gridError.txt", "error.txt", "weatherError.txt"]:
-			error_file = os.path.join(model_dir, filename)
-			if os.path.isfile(error_file):
-				try:
-					os.remove(error_file)
-				except OSError as e:
-					if e.errno ==2:
-						# Tried to remove a nonexistant file
-						pass
-		# Do NOT cancel any PPID.txt or PID.txt processes.
-		for filename in ["ZPID.txt", "APID.txt", "NPID.txt", "CPID.txt", "WPID.txt"]:
-			pid_filepath = os.path.join(model_dir, filename)
-			if os.path.isfile(pid_filepath):
-				try:
-					with open(pid_filepath) as f:
-						fcntl.flock(f, fcntl.LOCK_SH) # Get a shared lock
-						pid = f.read()
-						fcntl.flock(f, fcntl.LOCK_UN) # Release the shared lock
-					os.remove(pid_filepath)
-					os.kill(int(pid), signal.SIGTERM)
-				except IOError as e:
-					if e.errno == 2:
-						# Tried to open a nonexistent file. Presumably, some other process opened the used the pid file and deleted it before this process
-						# could use it
-						pass
-					else:
-						raise
-				except OSError as e:
-					if e.errno == 2:
-						# Tried to remove a nonexistent file
-						pass
-					elif e.errno == 3:
-						# Tried to kill a process with a pid that doesn't map to an existing process.
-						pass
-					else:
-						raise
-		writeToInput(model_dir, feederName, 'feederName' + str(feederNum))
-		payload = json.loads(request.form.to_dict().get("feederObjectJson","{}"))
-		feeder_file = os.path.join(model_dir, feederName + ".omd")
-		if os.path.isfile(feeder_file):
-			with open(feeder_file, "r+") as outFile:
-				fcntl.flock(outFile, fcntl.LOCK_EX) # Get an exclusive lock
-				outFile.truncate()
-				json.dump(payload, outFile, indent=4) # This route is slow only because this line takes forever. We want the indentation so we keep this line
-				fcntl.flock(outFile, fcntl.LOCK_UN) # Release the exclusive lock
-		else:
-			# The feeder_file should always exist, but just in case there was an error, we allow the recreation of the file
-			with open(feeder_file, "w") as outFile:
-				fcntl.flock(outFile, fcntl.LOCK_EX) # Get an exclusive lock
-				json.dump(payload, outFile, indent=4) # This route is slow only because this line takes forever. We want the indentation so we keep this line
-				fcntl.flock(outFile, fcntl.LOCK_UN) # Release the exclusive lock
->>>>>>> 4638c65b
 	return 'Success'
 
 
