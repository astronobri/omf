--- conflicted
+++ resolved
@@ -474,16 +474,10 @@
 def new(modelDir):
 	''' Create a new instance of this model. Returns true on success, false on failure. '''
 	defaultInputs = {
-<<<<<<< HEAD
 		"simStartDate": "2019-07-01T00:00:00Z",
-		"simLengthUnits": "seconds",
-		"feederName1": "ieee37fixed",
-=======
-		"simStartDate": "2019-07-01",
 		"simLengthUnits": "hours",
 		# "feederName1": "ieee37fixed",
 		"feederName1": "Olin Barre GH EOL Solar AVolts CapReg",
->>>>>>> 3f13e5bf
 		"modelType": modelName,
 		"zipCode": "59001",
 		"simLength": "72"
