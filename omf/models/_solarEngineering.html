--- conflicted
+++ resolved
@@ -551,7 +551,6 @@
 				updateVoltMap()
 			</script>
 		</div>
-<<<<<<< HEAD
 		<p class="reportTitle postRun">Climate <a target="_self" class="toggle">Hide / Show</a></p>
 		<div id="climateReport" class="tightContent postRun">
 			<script type="text/javascript">
@@ -568,10 +567,6 @@
 		</div>
 		<p class="reportTitle postRun">Study Details <a target="_self" class="toggle">Hide / Show</a></p>
 		<div id="studyDetails" class="tightContent postRun detailsContainer" style="position: relative;">
-=======
-		<p class="reportTitle postRun">Study Details <a target="_self" class="toggle">Hide / Show</a></p>
-		<div id="studyDetails" class="tightContent postRun detailsContainer" style="position: relative">
->>>>>>> 513170f6
 			<script src="{{pathPrefix}}/static/d3.v3.js"></script>
 			<table id="detailsTable">
 				<tr>
@@ -627,7 +622,6 @@
 				</tr>
 				<tr>
 					<td id="GC">
-<<<<<<< HEAD
 						<div id="runtimeStatsReport" style="width: 500px; height: 400px; margin: 0;overflow:scroll;overflow-x: hidden">
 							<script type="text/javascript">
 								$("<pre/>").appendTo("#runtimeStatsReport")
@@ -638,16 +632,6 @@
 								
 								// TODO: add stderr if some failed feeders exist.
 							</script>
-=======
-						<div id="comparisonPieChart" style="min-width: 400px; height: 300px; margin: 0 auto">
->>>>>>> 513170f6
-						</div>
-					</td>
-				</tr>
-			</table>
-		</div>
-<<<<<<< HEAD
-=======
 		<p class="reportTitle postRun">Climate <a target="_self" class="toggle">Hide / Show</a></p>
 		<div id="climateReport" class="tightContent postRun">
 			<script type="text/javascript">
@@ -672,6 +656,5 @@
 				// TODO: add stderr if some failed feeders exist.
 			</script>
 		</div>
->>>>>>> 513170f6
 	</div>
 </body>