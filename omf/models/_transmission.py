--- conflicted
+++ resolved
@@ -85,7 +85,6 @@
 		pfItArg = "\'"+iterCode+"\', "+str(inputDict.get("iteration",10))
 		pfTolArg = "\'pf.tol\', "+str(inputDict.get("tolerance",math.pow(10,-8)))
 		pfEnflArg = "\'pf.enforce_q_lims\', "+str(inputDict.get("genLimits",0))
-<<<<<<< HEAD
 		if platform.system() == "Windows":
 			envVars = os.environ["PATH"].split(';')
 			octavePath = "C:\\Octave\\Octave-4.2.0"
@@ -104,16 +103,6 @@
 			command = "octave -p " + matPath + "--no-gui --eval \""+mpoptArg+"runpf(\'"+pJoin(modelDir,networkName+'.m')+"\', mpopt)\" > \"" + pJoin(modelDir,"matout.txt") + "\""
 			proc = subprocess.Popen([command], stdout=subprocess.PIPE, shell=True)
 			(out, err) = proc.communicate()
-=======
-		mpoptArg = "mpopt = mpoption("+pfArg+", "+modelArg+", "+pfItArg+", "+pfTolArg+", "+pfEnflArg+"); "
-		command = "octave -p" + matPath + "--no-gui --eval \""+mpoptArg+"runpf(\'"+pJoin(modelDir,networkName+'.m')+"\', mpopt)\" > \"" + pJoin(modelDir,"matout.txt") + "\""
-		if(platform.system() == "Windows"):
-			print "SUP"
-			command = command.replace('/', '\\')
-		print "command:", command
-		proc = subprocess.Popen([command], stdout=subprocess.PIPE, shell=True)
-		(out, err) = proc.communicate()
->>>>>>> b2cb73f3
 		# SKELETON code.
 		imgSrc = pJoin(__metaModel__._omfDir,'scratch','transmission','inData')
 		# Read matout.txt and parse into outData.
