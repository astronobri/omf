<head>
	<title>Open Modeling Framework</title>
	<meta charset="utf-8">
	<link href="{{pathPrefix}}/static/omf.css" type="text/css" rel="stylesheet"/>
	<link rel="shortcut icon" href="{{pathPrefix}}/static/favicon.ico">
	<style>
	/*Styles will go here*/
	</style>
	{% if modelStatus == "running" %}<meta http-equiv="refresh" content="5"/>{% endif %}
	<!-- Library Imports -->
	<script type="text/javascript" src="{{pathPrefix}}/static/omf.js"></script>
	<script type="text/javascript" src="{{pathPrefix}}/static/jquery-1.9.1.js"></script>
	<script src="{{pathPrefix}}/static/highcharts4.src.js"></script>
	<script src="{{pathPrefix}}/static/d3.v3.js"></script>
	<!-- Data  Imports -->
	<script>allInputData={% if allInputDataDict %}{{allInputDataDict | tojson}}{% else %}null{% endif %}</script>
	<script>allOutputData={% if allOutputDataDict %}{{allOutputDataDict | tojson}}{% else %}null{% endif %}</script>
	<script>modelStatus="{{modelStatus}}"</script>
	<script>currentUser="{{datastoreNames.get('currentUser','test')}}"</script>
	<!-- Global Functions -->
	<script type="text/javascript">
		// Global setting of Highcharts
		Highcharts.setOptions({global: {useUTC: false}})
		// Clean up the non-ISO date strings we get.
		function dateOb(inStr) {return Date.parse(inStr.replace(/-/g,"/"))}
		pointStart = dateOb(allOutputData.timeStamps[0])
		pointInterval = dateOb(allOutputData.timeStamps[1]) - pointStart
		highChartsTemplate = {
			"chart":{"renderTo":"", "marginRight":20, "marginBottom":35, "zoomType":"x"},
			"title":{"text":null},
			"legend":{"layout":"horizontal", "align":"top", "verticalAlign":"top", "x":50, "y":-10, "borderWidth":0},
			"credits":{"enabled":false},
<<<<<<< HEAD
			"xAxis":{"type":"datetime","maxZoom":108000000/1000, "tickColor":"gray","lineColor":"gray"},
=======
			"xAxis":{"type":"datetime","maxZoom":1000, "tickColor":"gray","lineColor":"gray"},
>>>>>>> 3f13e5bf
			"yAxis":{"title":{"text":null, "style":{"color":"gray"}}},
			"plotOptions":{"line":{"marker":{"enabled":false}}, "series":{"shadow":false, "pointInterval":pointInterval, "pointStart":pointStart}},
			"tooltip":{"valueDecimals":1},
			"series":[]}
		function editFeeder(modelName, feederNum) {
			console.log("modelName:",modelName)
			studyUser = allInputData.user
			window.open("/feeder/" + studyUser + "/" + modelName + "/" + feederNum,  "_blank")
		}
		// Code to make the toggles work:
		$(document).ready(function(){
			$(".toggle").click(function(){
					$(this).parent().next().toggle(500)
			})
		})
	</script>
</head>
<body onload="init()">
	<div id="header">
		<div id="headInnerBlock">
			<div id="menuLeft">
				<a style="color:white" href="/">Open Modeling Framework</a> &#187;&nbsp;&nbsp;Model
				&#8220;<p id="titleText" style="display:inline"></p>&#8221;
			</div>
		</div>
	</div>
	<div id="triangle-parent">
		<div id="triangle-message">New Version<span class="classic-triangle">A new version of the model has been added to the OMF. To get the new outputs, please fill in any missing inputs and hit "Run Model". You can also just look at the old inputs/outputs.</span></div>
		<div id="triangle-topright"></div>
	</div>
	<p class="reportTitle">Model Input</p>
	<div id="input" class="content">
		<form name="inputForm" action="/runModel/" onsubmit="event.preventDefault(); return isFormValid();" method="post">
			<div class="shortInput">
				<label>Model Type <a href="https://github.com/dpinney/omf/wiki/Models-~-solarEngineering" target="blank">Help?</a></label>
				<input type="text" id="modelType" name="modelType" value="{{modelName}}" readonly/>
			</div>
			<div class="shortInput">
				<label>Model Name</label>
				<input type="text" id="modelName" name="modelName" required="required" pattern="^[\w\s]+$"/></td>
			</div>
			<div class="shortInput runningInline postRunInline">
				<label>User</label>
				<input type="text" id="user" name="user" readonly/></td>
			</div>
			<div class="shortInput runningInline postRunInline">
				<label>Created</label>
				<input type="text" id="created" name="created" readonly/></td>
			</div>
			<div class="shortInput postRunInline">
				<label>Run Time</label>
				<input type="text" id="runTime" name="runTime" readonly/></td>
			</div>
			<div class="wideInput">
				<p class="inputSectionHeader">System Specifications</p>
			</div>
			<hr>
			<div class="shortInput">
				<label>Simulation Start Date (YYYY-MM-DDTHH:mm:SSZ)</label>
				<input type="text" id="simStartDate" name="simStartDate" required="required" pattern="^\d\d\d\d-\d\d-\d\dT\d\d:\d\d:\d\d(Z|(\+|-)\d\d:\d\d)$"/>
			</div>
			<div class="shortInput">
				<label class="tooltip">Simulation Length<span class="classic">Number of time steps in the installation. The current range of acceptable values is 3 - 9999.</span></label>
				<input type="number" id="simLength" name="simLength" required="required" min ="3" max = "9999"/>
			</div>
			<div class="shortInput">
				<label>Length Units</label>
				<select id="simLengthUnits" name="simLengthUnits">
					<option value="hours">Hours</option>
					<option value="minutes">Minutes</option>
					<option value="seconds">Seconds</option>
				</select>
			</div>
			<div class="shortInput">
				<label>Feeder</label>
				<button id="feederButton" type="button" onclick="javascript:editFeeder(allInputData.modelName,1);" style="display:block;width:125px;">Open Editor</button>
			</div>
			<div class="shortInput" style="display:none"><!--HACK:pass feeder name back and forth to backend.-->
				<label>feederName1</label>
				<input type="text" id="feederName1" name="feederName1">
			</div>
			<div class="shortInput">
				<label class="tooltip">Load and PV Output<span class="classic">Import the .csv file representing the load and PV output.</span></label>
				<input id="loadPVFile" type="file" style="display:none" onchange="handle_files(this.files,'loadPV','fileName1')">
				<input id="loadPV" name="loadPV" type="hidden">
				<div>
					<label for="loadPVFile" class="fileButton">Choose File</label>
					<input id="fileName1" name="fileName1" value='' readonly class="uploadFileName">	
				</div>
			</div>
			<div class="wideInput">
				<p class="inputSectionHeader">Cyber Attack Specifications</p>
			</div>
			<hr>
			<div class="shortInput">
				<label class="tooltip">Attack Agent Variable<span class="classic">Select the type of attack to occur.</span></label>
				<select id="attackVariable" name="attackVariable">
					<option value="None">None</option>
					<option value="curveSwitch">Curve Switch</option>
				</select>
			</div>
			<div class="shortInput">
				<label class="tooltip">Defense Agent Variable<span class="classic">Import the HDF5 file for defense agent.</span></label>
				<input id="defenseVariableFile" type="file" style="display:none" onchange="handle_files(this.files,'defenseVariable','fileName2')">
				<input id="defenseVariable" name="defenseVariable" type="hidden">
				<div>
					<label for="defenseVariableFile" class="fileButton">Choose File</label>
					<input id="fileName2" name="fileName2" value='' readonly class="uploadFileName">
				</div>
			</div>
			<div class="shortInput">
				<label class="tooltip">Train?<span class="classic">Select whether or not to train the defense agent.</span></label>
				<select id="trainAgent" name="trainAgent">
					<option value="False">Yes</option>
					<option value="True">No</option>
				</select>
			</div>
			<div class="wideInput" style="text-align:right">
				<button id="deleteButton" type="button" class="stoppedInline postRunInline" onclick="deleteModel()">Delete</button>
				<button id="shareButton" type="button" class="postRunInline" onclick="shareModel()">Share</button>
				<button id="duplicateButton" type="button" class="postRunInline" onclick="duplicateModel()">Duplicate</button>
				<button id="cancelButton" class="runningInline" type="button" onclick="cancelModel()">Cancel Run</button>
				<button id="runButton" class="postRunInline stoppedInline" type="submit">Run Model</button>
			</div>
		</form>
	</div>
	<div id ="runIndicator" class="content running">
		Model running on server. Refresh the page to check for results, or wait for automatic refresh every 5 seconds.
	</div>
	<div id ="stopIndicator" class="content stopped" style="visibility: hidden">
		<pre style='overflow-x: scroll;' id='errorText'></pre>
		<script type="text/javascript">
		if (typeof(allInputData.stderr) !== 'undefined') {	
			gebi('stopIndicator').style.visibility = 'visible'
			gebi('errorText').innerHTML = 'MODEL ENCOUNTERED AN ERROR AS FOLLOWS: \n\n' + allInputData.stderr}
		</script>
	</div>
	<div id="output">
		<p class="reportTitle postRun">Power Consumption From Transmission System <a target="_self" class="toggle">Hide / Show</a></p>
		<div id="powerConsumptionReport" class="tightContent postRun">
			<div id="powerTimeSeries"></div>
			<script type="text/javascript">
				// power series data
				var powerSeries = {
					"marker":{
						"enabled":false
					},
					"color":"red",
					"data":allOutputData.Consumption.Power,
					"name":"Substation Powerflow (W)"
				}
				var lossesSeries = {
					"marker":{
						"enabled":false
					},
					"color":"orangered",
					"data":allOutputData.Consumption.Losses,
					"name":"Technical Losses (W)",
					"visible": false
				}
				var DGSeries = {
					"marker":{
						"enabled":false
					},
					"color":"seagreen",
					"data":allOutputData.Consumption.DG,
					"name":"DG Power (W)",
					"visible": false
				}
				var localHighChart = JSON.parse(JSON.stringify(highChartsTemplate))
				localHighChart["chart"]["renderTo"] = "powerTimeSeries"
				localHighChart["chart"]["type"] = "line"
				localHighChart["chart"]["width"] = 1000
				localHighChart["chart"]["height"] = 150
				localHighChart["series"] = [powerSeries, lossesSeries, DGSeries]
				localHighChart["yAxis"]= [{"title":{"text": "Power (W)", "style": {"color": "gray"}}}]
				new Highcharts.Chart(localHighChart);
			</script>
		</div>
		<p class="reportTitle postRun">Transmission Voltage <a target="_self" class="toggle">Hide / Show</a></p>
		<div id="swingVoltageReport" class="tightContent postRun">
			<div id="voltageTimeSeries"></div>
			<script type="text/javascript">
				swingPointStart = dateOb(allOutputData.swingTimestamps[0])
				swingPointInterval = dateOb(allOutputData.swingTimestamps[1]) - pointStart
				swingHighChartsTemplate = {
				"chart":{"renderTo":"", "marginRight":20, "marginBottom":35, "zoomType":"x"},
				"title":{"text":null},
				"legend":{"layout":"horizontal", "align":"top", "verticalAlign":"top", "x":50, "y":-10, "borderWidth":0},
				"credits":{"enabled":false},
				"xAxis":{"type":"datetime","maxZoom":1000, "tickColor":"gray","lineColor":"gray"},
				"yAxis":{"title":{"text":null, "style":{"color":"gray"}}},
				"plotOptions":{"line":{"marker":{"enabled":false}}, "series":{"shadow":false, "pointInterval":swingPointInterval, "pointStart":swingPointStart}},
				"tooltip":{"valueDecimals":1},
				"series":[]}
				var swingVoltage = {
					"marker":{
						"enabled":false
					},
					"color":"blue",
					"data":allOutputData.swingVoltage,
					"name":"Transmission Voltage (V)",
					"visible":true
				}
				var downlineNodeVolts = {
					"marker":{
						"enabled":false
					},
					"color":"orange",
					"data":allOutputData.downlineNodeVolts,
					"name":"First Node after Regulator (V)",
					"visible":true
				}
				var localHighChart = JSON.parse(JSON.stringify(swingHighChartsTemplate))
				localHighChart["chart"]["renderTo"] = "voltageTimeSeries"
				localHighChart["chart"]["type"] = "line"
				localHighChart["chart"]["width"] = 1000
				localHighChart["chart"]["height"] = 150
				localHighChart["series"] = [swingVoltage, downlineNodeVolts]
				localHighChart["yAxis"]= [{"title":{"text":"Voltage (V)","style":{"color":"black"}},"plotLines": [
							{"color": 'gray', "dashStyle": 'ShortDash', "width": 2, "value": allOutputData.minVoltBand, "zIndex": 0},
							{"color": 'gray', "dashStyle": 'ShortDash', "width": 2, "value": allOutputData.maxVoltBand, "zIndex": 0}]}]
				new Highcharts.Chart(localHighChart);
			</script>
		</div>
		<p class="reportTitle postRun">Substation Power Factor <a target="_self" class="toggle">Hide / Show</a></p>
		<div id="substationPowerFactorReport" class="tightContent postRun">
			<div id="powerFactorTimeSeries"></div>
			<script type="text/javascript">
				swingPointStart = dateOb(allOutputData.swingTimestamps[0])
				swingPointInterval = dateOb(allOutputData.swingTimestamps[1]) - pointStart
				swingHighChartsTemplate = {
				"chart":{"renderTo":"", "marginRight":20, "marginBottom":35, "zoomType":"x"},
				"title":{"text":null},
				"legend":{"layout":"horizontal", "align":"top", "verticalAlign":"top", "x":50, "y":-10, "borderWidth":0},
				"credits":{"enabled":false},
				"xAxis":{"type":"datetime","maxZoom":1000, "tickColor":"gray","lineColor":"gray"},
				"yAxis":{"title":{"text":null, "style":{"color":"gray"}}},
				"plotOptions":{"line":{"marker":{"enabled":false}}, "series":{"shadow":false, "pointInterval":swingPointInterval, "pointStart":swingPointStart}},
				"tooltip":{"valueDecimals":1,"pointFormat":"{point.y:.5f}"},
				"series":[]}
				var swingPF = {
					"marker":{
						"enabled":false
					},
					"color":"blue",
					"data":allOutputData.powerFactors,
					"name":"Power Factor",
					"visible":true
				}
				var localHighChart = JSON.parse(JSON.stringify(swingHighChartsTemplate))
				localHighChart["chart"]["renderTo"] = "powerFactorTimeSeries"
				localHighChart["chart"]["type"] = "line"
				localHighChart["chart"]["width"] = 1000
				localHighChart["chart"]["height"] = 150
				localHighChart["series"] = [swingPF]
				localHighChart["yAxis"]= [{"title":{"text":"Per Unit (PU)","style":{"color":"black"}},"min":0,"max":1}]
				new Highcharts.Chart(localHighChart);
			</script>
		</div>
		<p class="reportTitle postRun" style="page-break-before:always">Energy Balance <a target="_self" class="toggle">Hide / Show</a></p>
		<div id="newEnergyBalanceReport" class="tightContent postRun">
			<script type="text/javascript">
				function arrSum(arr) {
					myVal = eval(arr.join("+"))
					if (typeof myVal == "undefined") {return 0} else {return myVal}
				}
				tPower = eval(allOutputData.Consumption.Power.join("+"))
				tLosses = eval(allOutputData.Consumption.Losses.join("+"))
				tDG = eval(allOutputData.Consumption.DG.join("+"))
				tLoads = tPower + tDG - tLosses
				dgExported = []
				fromGrid = []
				for (i = 0; i < allOutputData.Consumption.Power.length; i++) {
					curVal = allOutputData.Consumption.Power[i]
					if (curVal < 0) {dgExported.push(curVal)} else {fromGrid.push(curVal)}
				}
				tDGExported = arrSum(dgExported)
				tFromGrid = arrSum(fromGrid)
				tDGDirect = tLoads + tLosses - tFromGrid
				// Series formatting.
				tLossesSeries = {"pointWidth": 40,  "color":"orangered", "data":[0,tLosses], "type":"bar", "name":"Losses"}
				tLoadsSeries = {"pointWidth": 40, "color":"darkorange", "data":[0,tLoads], "type":"bar", "name":"Loads"}
				tDGSeries = {"pointWidth": 40, "color":"seagreen", "data":[], "type":"bar", "name":"DG"}
				tFromGridSeries = {"pointWidth": 40,  "color":"Red", "data":[tFromGrid,0], "type":"bar", "name":"FromGrid"}
				tDGDirectSeries = {"pointWidth": 40, "color":"RoyalBlue", "data":[tDGDirect,0], "type":"bar", "name":"DGDirect"}
				tDGExportedSeries = {"pointWidth": 40, "color":"LightSeaGreen", "data":[tDGExported,0], "type":"bar", "name":"DG Exported"}
				tDGSeries["data"].push(tDG)
				localHighChart = JSON.parse(JSON.stringify(highChartsTemplate))
				localHighChart["chart"]["renderTo"] = "newEnergyBalanceReport"
				localHighChart["chart"]["inverted"] = false
				localHighChart["chart"]["height"] = 250
				localHighChart["chart"]["width"] = 1000
				localHighChart["chart"]["marginBottom"] = 50
				localHighChart["series"] = [tFromGridSeries,tDGDirectSeries,tDGExportedSeries,tLossesSeries,tLoadsSeries]
				localHighChart["xAxis"] = {
					"tickColor":"gray",
					"lineColor":"gray",
					"categories":["Source","Destination"]
					}
				localHighChart["yAxis"] = {"title": {"text": 'Energy (Wh)',"style":{"color":"gray"},"offset":20}},
				localHighChart["plotOptions"] = {
					"bar":{"stacking":"normal"},
				}

				new Highcharts.Chart(localHighChart);
			</script>
		</div>
		<p class="reportTitle postRun" style="">Regulator Tap Changes <a target="_self" class="toggle">Hide / Show</a></p>
		<div id="newRegulatorReport" class="tightContent postRun">
			<script type="text/javascript">

				var regNamesArray=[]
				for (var key in allOutputData)
				{
  					if (key.indexOf('Regulator') === 0)
  					{
  						regName = "allOutputData.".concat(key);
  						regNamesArray.push(regName)
					}

				}
				if (regNamesArray.length == 0){
						$("#newRegulatorReport").html("<p>&#160;&#160;&#160;No Regulators were found on the feeder.</p>")
					}
				for (var i in regNamesArray){
					reg = regNamesArray[i]
					$("<div/>").appendTo("#newRegulatorReport")
						.attr("class", "regContainer")
						.attr("id", reg)
					$("<div/>").appendTo("#newRegulatorReport")
						.attr("id", "regulatorSeries_" + reg)
					// if no regulators are found, display message
  					
					
					var reg1ATSeries = {
						"pointWidth": 40,
						"pointInterval": 3 * 3600 * 100,
						"color":"RoyalBlue",
						"data":eval(regNamesArray[i].concat(".RegTapA")),
						"name":"A",
					}
<<<<<<< HEAD

					var reg1BTSeries = {
						"pointWidth": 40,
						"pointInterval": 3 * 3600 * 100,
						"color":"Red",
						"data":eval(regNamesArray[i].concat(".RegTapB")),
						"name":"B",
					}
					var reg1CTSeries = {
						"pointWidth": 40,
						"pointInterval": 3 * 3600 * 100,
						"color":"Green",
						"data":eval(regNamesArray[i].concat(".RegTapC")),
						"name":"C",
					}
				}
					phaseValue= eval(reg.concat(".RegPhases"))
					var localHighChart = JSON.parse(JSON.stringify(highChartsTemplate))
					localHighChart["chart"]["renderTo"] = "regulatorSeries_" + reg
					localHighChart["chart"]["inverted"] = false
					localHighChart["chart"]["height"] = 150
					localHighChart["chart"]["width"] = 1000
					localHighChart["chart"]["type"] = "line"
					localHighChart["title"]["text"] = reg.substr(14)
					localHighChart["series"] = []
					localHighChart["xAxis"] = { "type":"datetime",
						"tickColor":"gray",
						"lineColor":"gray",
=======
					if (regNamesArray.length == 0){
							$("#newRegulatorReport").html("<p>&#160;&#160;&#160;No Regulators were found on the feeder.</p>")
						}
					for (var i in regNamesArray) {
						reg = regNamesArray[i]
						$("<div/>").appendTo("#newRegulatorReport")
							.attr("class", "regContainer")
							.attr("id", reg)
						$("<div/>").appendTo("#newRegulatorReport")
							.attr("id", "regulatorSeries_" + reg)
						// if no regulators are found, display message
	  					
						
						var reg1ATSeries = {
							"pointWidth": 40,
							"pointInterval": 3 * 3600 * 100,
							"color":"RoyalBlue",
							"data":eval(regNamesArray[i].concat(".RegTapA")),
							"name":"A",
						}

						var reg1BTSeries = {
							"pointWidth": 40,
							"pointInterval": 3 * 3600 * 100,
							"color":"Red",
							"data":eval(regNamesArray[i].concat(".RegTapB")),
							"name":"B",
						}
						var reg1CTSeries = {
							"pointWidth": 40,
							"pointInterval": 3 * 3600 * 100,
							"color":"Green",
							"data":eval(regNamesArray[i].concat(".RegTapC")),
							"name":"C",
						}
						phaseValue = eval(reg.concat(".RegPhases"))
						var localHighChart = JSON.parse(JSON.stringify(highChartsTemplate))
						localHighChart["chart"]["renderTo"] = "regulatorSeries_" + reg
						localHighChart["chart"]["inverted"] = false
						localHighChart["chart"]["height"] = 150
						localHighChart["chart"]["width"] = 1000
						localHighChart["chart"]["type"] = "line"
						localHighChart["title"]["text"] = reg.substr(14)
						localHighChart["series"] = []
						localHighChart["xAxis"] = { "type":"datetime",
							"tickColor":"gray",
							"lineColor":"gray",
							}
						localHighChart["yAxis"] = {"min": -17, "max" : 17,
							//"startOnTick": "false",
							"title":{ "text": "Tap position",
								"style":{
									"color":"gray"
								}
							}
						}
						localHighChart["plotOptions"] = {
							//"bar":{"stacking":"normal", "shadow":false},
>>>>>>> 3f13e5bf
						}
					localHighChart["yAxis"] = {"min": -17, "max" : 17,
						//"startOnTick": "false",
						"title":{ "text": "Tap position",
							"style":{
								"color":"gray"
							}
						}
<<<<<<< HEAD
					}
					localHighChart["plotOptions"] = {
						//"bar":{"stacking":"normal", "shadow":false},
					}
					chart = new Highcharts.Chart(localHighChart);
					if(phaseValue.indexOf('A') != -1)
					{
  						chart.addSeries(reg1ATSeries)
  					}
  					if(phaseValue.indexOf('B') != -1)
					{
  						chart.addSeries(reg1BTSeries)
					}
					if(phaseValue.indexOf('C') != -1)
					{
  						chart.addSeries(reg1CTSeries)
  					}


			</script>
		</div>
		<p class="reportTitle postRun">Cap Bank Activation <a target="_self" class="toggle">Hide / Show</a></p>
		<div id="newCapbankReport" class="tightContent postRun">
			<script type="text/javascript">
				var capNamesArray=[]
				for (var key in allOutputData)
				{
=======
						if(phaseValue.indexOf('C') != -1)
						{
	  						chart.addSeries(reg1CTSeries)
	  					}
					}
				</script>
			</div>
			<p class="reportTitle postRun">Cap Bank Activation <a target="_self" class="toggle">Hide / Show</a></p>
			<div id="newCapbankReport" class="tightContent postRun">
				<script type="text/javascript">
					var capNamesArray=[]
					for (var key in allOutputData)
					{
>>>>>>> 3f13e5bf

	  				if (key.indexOf('Capacitor') === 0)
	  				{
	  					capName = "allOutputData.".concat(key);
	  					capNamesArray.push(capName)
					}
				}
				if (capNamesArray.length == 0){
						$("#newCapbankReport").html("<p>&#160;&#160;&#160;No Capacitors were found on the feeder.</p>")
					}
				for (var i in capNamesArray)
				{
					cap= capNamesArray[i]
					//$("<div/>").appendTo("#newCapbankReport")
					//	.attr("id", "capacitorSeries")
					$("<div/>").appendTo("#newCapbankReport")
						.attr("class", "capContainer")
						.attr("id", cap)
					// if no regulators are found, display message
  					
					$("<div/>").appendTo("#newCapbankReport")
						.attr("id", "capacitorSeries_" + cap)
					var cap1BSeries = {
						"pointWidth": 40,
						"pointInterval": 3 * 3600 * 100,
						"color":"Red",
						"data":eval(capNamesArray[i].concat(".Cap1B")),
						"name":"B"
					}
					var cap1ASeries = {
						"pointWidth": 40,
						"pointInterval": 3 * 3600 * 100,
						"color":"RoyalBlue",
						"data":eval(capNamesArray[i].concat(".Cap1A")),
						"name":"A"
					}
					var cap1CSeries = {
						"pointWidth": 40,
						"pointInterval": 3 * 3600 * 100,
						"color":"Green",
						"data":eval(capNamesArray[i].concat(".Cap1C")),
						"name":"C"
					}
					phaseValue= eval(cap.concat(".CapPhases"))
					var localHighChart = JSON.parse(JSON.stringify(highChartsTemplate))
					localHighChart["chart"]["renderTo"] = "capacitorSeries_" + cap
					localHighChart["chart"]["inverted"] = false
					localHighChart["chart"]["height"] = 150
					localHighChart["chart"]["width"] = 1000
					localHighChart["chart"]["type"] = "column"
					localHighChart["title"]["text"] = cap.substr(14)
					localHighChart["series"] = []
					localHighChart["xAxis"] = {
						"type":"datetime",
						"tickColor":"gray",
						"lineColor":"gray",
						}
					localHighChart["yAxis"] = {"min": 0, "max" : 3,
						"startOnTick": "false",
						"tickInterval":1,
						"title":{ "text": "1 = Active",
							"style":{
								"color":"gray"
							}
						}
					}
					localHighChart["plotOptions"] = {
						"column":{"stacking":"normal", "shadow":false},
					}
					localHighChart["chart"]["title"] = {"align":"center","text":"CapCHART",}
					chart = new Highcharts.Chart(localHighChart);
					if(phaseValue.indexOf('A') != -1)
					{
  						chart.addSeries(cap1ASeries)
  					}
  					if(phaseValue.indexOf('B') != -1)
					{
  						chart.addSeries(cap1BSeries)
					}
					if(phaseValue.indexOf('C') != -1)
					{
  						chart.addSeries(cap1CSeries)
  					}
				}
			</script>
		</div>
		<p class="reportTitle postRun" style="">Triplex Meter Voltages <a target="_self" class="toggle">Hide / Show</a></p>
		<div id="triplexMeterVoltageReport" class="tightContent postRun">
			<div id="triplexMeterVoltageChart"></div>
			<script type="text/javascript">
					triplexSeriesData = [
						{"marker": {"enabled":false}, "color":"LightBlue", "data":allOutputData.allMeterVoltages.Min, "name":"Min"},
						{"marker":{"enabled":false}, "color":"blue", "data":allOutputData.allMeterVoltages.Mean, "name":"Mean"},
						{"marker":{"enabled":false}, "color":"LightBlue", "data":allOutputData.allMeterVoltages.Max, "name":"Max"}]
					var localHighChart = JSON.parse(JSON.stringify(highChartsTemplate))
					localHighChart["chart"]["renderTo"] = "triplexMeterVoltageChart"
					localHighChart["chart"]["width"] = 1000
					localHighChart["chart"]["height"] = 200
					localHighChart["chart"]["type"] = "line"
					localHighChart["series"] = triplexSeriesData
					localHighChart["yAxis"] = {
						"maxRange":20,
						"plotLines": [
							{"color": 'gray', "dashStyle": 'ShortDash', "width": 2, "value": 114, "zIndex": 0},
							{"color": 'gray', "dashStyle": 'ShortDash', "width": 2, "value": 126, "zIndex": 0}],
						"title":{"text":"Volts (V)", "style":{"color":"gray"}}}
					new Highcharts.Chart(localHighChart)
			</script>
		</div>
		<p class="reportTitle postRun" style="page-break-before:always">System Voltage Map <a target="_self" class="toggle">Hide / Show</a></p>
		<div id="systemVoltageMap" class="tightContent postRun" style="height:1030px; display: none;">
			<video width="1000" height="1000" controls preload="auto">
				<source id="timeTravelMovie" src="" type="video/mp4" codecs="h264">
				Your browser does not support the video tag.
				{% if pathPrefix == "" %}
				<script>gebi("timeTravelMovie").src = "/downloadModelData/"+allInputData.user+"/"+allInputData.modelName+"/voltageChart_"+allOutputData.mapTimestamp+".mp4"</script>
				{% else %}
				<script>gebi("timeTravelMovie").src = "{{pathPrefix}}/data/Model/"+allInputData.user+"/"+allInputData.modelName+"/voltageChart_"+ allOutputData.mapTimestamp +".mp4"</script>
				{% endif %}
			</video>
		</div>
		<p class="reportTitle postRun" style="page-break-before:always">Solar Data <a target="_self" class="toggle">Hide / Show</a></p>
		<div id="irradianceReport" class="tightContent postRun">
			<div id="irradianceChartDiv"></div>
			<script>
				irradianceSeriesData = [
					{"name":'Global Horizontal',"marker":{"enabled":false},"color":"gold","data":allOutputData.climate['Global Horizontal (W/sm)'],"visible":true}]
				new Highcharts.Chart({
					"credits":{"enabled":false},
					"plotOptions":{
						"series":{"animation": false, "pointStart":pointStart,"shadow":false,"pointInterval":pointInterval},
						"line":{"marker":{"enabled":true}}},
					"xAxis":{"maxZoom":1000,"tickColor":"gray","type":"datetime","lineColor":"gray"},
					"title":{"text":null},
					"series":irradianceSeriesData,
					"yAxis":{"title":{"text":"Irradiance ( W / m^2 )","style":{"color":"gray"}}, "min":0},
					"chart":{"marginBottom":35,"zoomType":"x","renderTo":"irradianceChartDiv","type":"line","marginRight":20, "height":300,"width":1000},
					"tooltip":false,
					"legend":{"verticalAlign":"top","align":"top","borderWidth":0,"x":50,"y":-10,"layout":"horizontal"}})
			</script>
		</div>
		<p class="reportTitle postRun">Other Climate Variables <a target="_self" class="toggle">Hide / Show</a></p>
		<div id="climateReport" class="tightContent postRun">
			<div id="climateChartDiv"></div>
			<script type="text/javascript">
				climateSeriesData = [
					{"name":"Wind Speed (m/s)","marker":{"enabled":false},"color":"darkgray","data":allOutputData.climate["Wind Speed (m/s)"]},
					{"name":"Temperature (F)","marker":{"enabled":false},"color":"gainsboro","data":allOutputData.climate["Temperature (F)"]},
					{"name":"Snow Depth (in)","marker":{"enabled":false},"color":"gainsboro","data":allOutputData.climate["Snow Depth (in)"]}]
				new Highcharts.Chart({
					"credits":{"enabled":false},
					"plotOptions":{
						"series":{"pointStart":pointStart,"shadow":false,"pointInterval":pointInterval},
						"line":{"marker":{"enabled":false}}},
					"xAxis":{"maxZoom":1000,"tickColor":"gray","type":"datetime","lineColor":"gray"},
					"title":{"text":null},
					"series":climateSeriesData,
					"yAxis":{"title":{"text":"Climate Units","style":{"color":"gray"}}},
					"chart":{"marginBottom":35,"zoomType":"x","renderTo":"climateChartDiv","type":"line","marginRight":20, "height":250,"width":1000},
					"tooltip":{"valueDecimals":1},
					"legend":{"verticalAlign":"top","align":"top","borderWidth":0,"x":50,"y":-10,"layout":"horizontal"}})
			</script>
		</div>
		<p class="reportTitle postRun">Study Details <a target="_self" class="toggle">Hide / Show</a></p>
		<div id="studyDetails" class="tightContent postRun detailsContainer" style="position: relative;">
			<div id="mapHere" style="width:495px; height:340px; display:inline-block"></div>
			<script type="text/javascript">
				width = 495, height = 340
				projection = d3.geo.albersUsa().scale(600).translate([width/2, height/2])
				path = d3.geo.path()
					.projection(projection)
				svg = d3.select("#mapHere").append("svg")
					.attr("width", width)
					.attr("height", height)
				group = svg.append("g")
				group.attr("transorm", "scale(.2, .2)")
				d3.json("{{pathPrefix}}/static/state_boundaries.json", function(collection) {
					group.selectAll('path')
						.data(collection.features)
						.enter().append('path')
						.attr('d', d3.geo.path().projection(projection))
						.attr('id', function(d){return d.properties.name.replace(/\s+/g, '')})
						.style('fill', 'gray')
						.style('stroke', 'white')
						.style('stroke-width', 1)})
				d3.json("{{pathPrefix}}/static/city_locations.json", function(new_us_places){
					climate = allInputData.climateName
					ST_NAME = climate.split("-")
					ST = ST_NAME[0]
					NAME = ST_NAME[1].replace("_"," ")
					my_coords = projection(new_us_places[ST][NAME])
					r = 5
					circle = svg.append("circle")
						.attr("cx", my_coords[0])
						.attr("cy", my_coords[1])
						.attr("r", 5)
						.attr("class", "HighlightCircle")
					circle.append("svg:title").text(climate)})
			</script>
			<div id="runtimeStatsReport" style="width:495px; height:340px; margin:5 0 0 0; overflow-y:scroll; overflow-x:hidden; display:inline-block; vertical-align:top">
				<pre id="stdout" style="font-size:13px; text-align:left"></pre>
			</div>
			<script>gebi("stdout").innerHTML = allOutputData.stdout</script>
		</div>
		<p class="reportTitle postRun" style="page-break-before:always">Gridlab-D Warnings <a target="_self" class="toggle">Hide / Show</a></p>
		<div id="gridlabDWarningsBlock" class="tightContent postRun detailsContainer" style="position: relative;">
				<pre id="stderr" style="font-size:13px; text-align:left; padding-left: 10px;overflow-x: scroll; overflow-y: scroll; width: 100%"></pre>
			<script>gebi("stderr").innerHTML = allOutputData.stderr</script>
		</div>
		<p class="reportTitle postRun">Gridlab-D Violation Summary <a target="_self" class="toggle">Hide / Show</a></p>
		<div id="gridlabDViolationSummary" class="tightContent postRun detailsContainer" style="position: relative;">
				<pre id="vioSum" style="font-size:13px; text-align:left; padding-left: 10px;overflow-x: scroll; overflow-y: scroll; width: 100%"></pre>
			<script>gebi("vioSum").innerHTML = allOutputData.violationSummary</script>
		</div>
		<p class="reportTitle postRun">Gridlab-D Violation Log <a target="_self" class="toggle">Hide / Show</a></p>
		<div id="gridlabDViolationLog" class="tightContent postRun detailsContainer" style="position: relative;">
				<pre id="vioLog" style="font-size:13px; height: 400px; text-align:left; overflow-x: scroll; overflow-y: scroll; width: 100%"></pre>
			<script>gebi("vioLog").innerHTML = allOutputData.violationLog</script>
		</div>
		<p class="reportTitle postRun">Raw Input and Output Files</p>
		<div id="rawOutput" class="content postRun" style="margin-top:0px">
			{% for name in allOutputDataDict['fileNames'] %}
				{% if loop.index > 1 %}&mdash; {% endif %}<a href="/downloadModelData/{{allInputDataDict['user']}}/{{allInputDataDict['modelName']}}/{{name}}">{{name}}</a>
			{% endfor %}
		</div>
	</div>
</body><|MERGE_RESOLUTION|>--- conflicted
+++ resolved
@@ -30,11 +30,7 @@
 			"title":{"text":null},
 			"legend":{"layout":"horizontal", "align":"top", "verticalAlign":"top", "x":50, "y":-10, "borderWidth":0},
 			"credits":{"enabled":false},
-<<<<<<< HEAD
 			"xAxis":{"type":"datetime","maxZoom":108000000/1000, "tickColor":"gray","lineColor":"gray"},
-=======
-			"xAxis":{"type":"datetime","maxZoom":1000, "tickColor":"gray","lineColor":"gray"},
->>>>>>> 3f13e5bf
 			"yAxis":{"title":{"text":null, "style":{"color":"gray"}}},
 			"plotOptions":{"line":{"marker":{"enabled":false}}, "series":{"shadow":false, "pointInterval":pointInterval, "pointStart":pointStart}},
 			"tooltip":{"valueDecimals":1},
@@ -377,8 +373,6 @@
 						"data":eval(regNamesArray[i].concat(".RegTapA")),
 						"name":"A",
 					}
-<<<<<<< HEAD
-
 					var reg1BTSeries = {
 						"pointWidth": 40,
 						"pointInterval": 3 * 3600 * 100,
@@ -394,106 +388,43 @@
 						"name":"C",
 					}
 				}
-					phaseValue= eval(reg.concat(".RegPhases"))
-					var localHighChart = JSON.parse(JSON.stringify(highChartsTemplate))
-					localHighChart["chart"]["renderTo"] = "regulatorSeries_" + reg
-					localHighChart["chart"]["inverted"] = false
-					localHighChart["chart"]["height"] = 150
-					localHighChart["chart"]["width"] = 1000
-					localHighChart["chart"]["type"] = "line"
-					localHighChart["title"]["text"] = reg.substr(14)
-					localHighChart["series"] = []
-					localHighChart["xAxis"] = { "type":"datetime",
-						"tickColor":"gray",
-						"lineColor":"gray",
-=======
-					if (regNamesArray.length == 0){
-							$("#newRegulatorReport").html("<p>&#160;&#160;&#160;No Regulators were found on the feeder.</p>")
+				phaseValue= eval(reg.concat(".RegPhases"))
+				var localHighChart = JSON.parse(JSON.stringify(highChartsTemplate))
+				localHighChart["chart"]["renderTo"] = "regulatorSeries_" + reg
+				localHighChart["chart"]["inverted"] = false
+				localHighChart["chart"]["height"] = 150
+				localHighChart["chart"]["width"] = 1000
+				localHighChart["chart"]["type"] = "line"
+				localHighChart["title"]["text"] = reg.substr(14)
+				localHighChart["series"] = []
+				localHighChart["xAxis"] = { "type":"datetime",
+					"tickColor":"gray",
+					"lineColor":"gray",
+				}
+				localHighChart["yAxis"] = {"min": -17, "max" : 17,
+					//"startOnTick": "false",
+					"title":{ "text": "Tap position",
+						"style":{
+							"color":"gray"
 						}
-					for (var i in regNamesArray) {
-						reg = regNamesArray[i]
-						$("<div/>").appendTo("#newRegulatorReport")
-							.attr("class", "regContainer")
-							.attr("id", reg)
-						$("<div/>").appendTo("#newRegulatorReport")
-							.attr("id", "regulatorSeries_" + reg)
-						// if no regulators are found, display message
-	  					
-						
-						var reg1ATSeries = {
-							"pointWidth": 40,
-							"pointInterval": 3 * 3600 * 100,
-							"color":"RoyalBlue",
-							"data":eval(regNamesArray[i].concat(".RegTapA")),
-							"name":"A",
-						}
-
-						var reg1BTSeries = {
-							"pointWidth": 40,
-							"pointInterval": 3 * 3600 * 100,
-							"color":"Red",
-							"data":eval(regNamesArray[i].concat(".RegTapB")),
-							"name":"B",
-						}
-						var reg1CTSeries = {
-							"pointWidth": 40,
-							"pointInterval": 3 * 3600 * 100,
-							"color":"Green",
-							"data":eval(regNamesArray[i].concat(".RegTapC")),
-							"name":"C",
-						}
-						phaseValue = eval(reg.concat(".RegPhases"))
-						var localHighChart = JSON.parse(JSON.stringify(highChartsTemplate))
-						localHighChart["chart"]["renderTo"] = "regulatorSeries_" + reg
-						localHighChart["chart"]["inverted"] = false
-						localHighChart["chart"]["height"] = 150
-						localHighChart["chart"]["width"] = 1000
-						localHighChart["chart"]["type"] = "line"
-						localHighChart["title"]["text"] = reg.substr(14)
-						localHighChart["series"] = []
-						localHighChart["xAxis"] = { "type":"datetime",
-							"tickColor":"gray",
-							"lineColor":"gray",
-							}
-						localHighChart["yAxis"] = {"min": -17, "max" : 17,
-							//"startOnTick": "false",
-							"title":{ "text": "Tap position",
-								"style":{
-									"color":"gray"
-								}
-							}
-						}
-						localHighChart["plotOptions"] = {
-							//"bar":{"stacking":"normal", "shadow":false},
->>>>>>> 3f13e5bf
-						}
-					localHighChart["yAxis"] = {"min": -17, "max" : 17,
-						//"startOnTick": "false",
-						"title":{ "text": "Tap position",
-							"style":{
-								"color":"gray"
-							}
-						}
-<<<<<<< HEAD
-					}
-					localHighChart["plotOptions"] = {
-						//"bar":{"stacking":"normal", "shadow":false},
-					}
-					chart = new Highcharts.Chart(localHighChart);
-					if(phaseValue.indexOf('A') != -1)
-					{
-  						chart.addSeries(reg1ATSeries)
-  					}
-  					if(phaseValue.indexOf('B') != -1)
-					{
-  						chart.addSeries(reg1BTSeries)
-					}
-					if(phaseValue.indexOf('C') != -1)
-					{
-  						chart.addSeries(reg1CTSeries)
-  					}
-
-
+					}
+				}
+				localHighChart["plotOptions"] = {
+					//"bar":{"stacking":"normal", "shadow":false},
+				}
+				chart = new Highcharts.Chart(localHighChart);
+				if(phaseValue.indexOf('A') != -1)
+				{
+					chart.addSeries(reg1ATSeries)
+				}
+				if(phaseValue.indexOf('B') != -1)
+				{
+					chart.addSeries(reg1BTSeries)
+				}
+				if(phaseValue.indexOf('C') != -1)
+				{
+					chart.addSeries(reg1CTSeries)
+				}
 			</script>
 		</div>
 		<p class="reportTitle postRun">Cap Bank Activation <a target="_self" class="toggle">Hide / Show</a></p>
@@ -502,22 +433,6 @@
 				var capNamesArray=[]
 				for (var key in allOutputData)
 				{
-=======
-						if(phaseValue.indexOf('C') != -1)
-						{
-	  						chart.addSeries(reg1CTSeries)
-	  					}
-					}
-				</script>
-			</div>
-			<p class="reportTitle postRun">Cap Bank Activation <a target="_self" class="toggle">Hide / Show</a></p>
-			<div id="newCapbankReport" class="tightContent postRun">
-				<script type="text/javascript">
-					var capNamesArray=[]
-					for (var key in allOutputData)
-					{
->>>>>>> 3f13e5bf
-
 	  				if (key.indexOf('Capacitor') === 0)
 	  				{
 	  					capName = "allOutputData.".concat(key);
