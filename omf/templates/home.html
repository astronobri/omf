--- conflicted
+++ resolved
@@ -66,24 +66,14 @@
 							{% endfor %}
 							<div id="menuText">Energy &amp; Demand</div>
 							{% for name in modelNames if not name.startswith('_') %}
-<<<<<<< HEAD
 								{% if "energy" in name or "demand" in name or "storage" in name or "sub" in name %}
-								<li><a href="/newModel/{{name}}">{{ name }}</a></li>
-=======
-								{% if "energy" in name or "demand" in name %}
 								<li><a href="javascript:createModelName('{{name}}');">{{ name }}</a></li>
->>>>>>> e3d23fd3
 								{% endif %}
 							{% endfor %}
 							<div id="menuText">More Models</div>
 							{% for name in modelNames if not name.startswith('_') %}
-<<<<<<< HEAD
 								{% if "solar" not in name and "energy" not in name and "demand" not in name and "storage" not in name and "sub" not in name%}
-								<li><a href="/newModel/{{name}}">{{ name }}</a></li>
-=======
-								{% if "solar" not in name and "energy" not in name and "demand" not in name %}
-								<li><a href="javascript:createModelName('{{name}}');">{{ name }}</a></li>
->>>>>>> e3d23fd3
+								<li><a href="javascript:createModelName('{{name}}');">{{ name }}</a></li>`
 								{% endif %}
 							{% endfor %}
 						</ul>
