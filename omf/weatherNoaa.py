--- conflicted
+++ resolved
@@ -14,11 +14,7 @@
 
 ############### Trying to pull only u'datatype': u'HLY-TEMP-NORMAL'
 # Query Parameters
-<<<<<<< HEAD
-zipCode = '22202'
-=======
 '''zipCode = '11430'#'22202'
->>>>>>> eeeab124
 year = '2010'
 month = '01'
 day = '01'
