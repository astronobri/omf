"""
This contains the loadForecast algorithms

"""

import math, pulp
import numpy as np
import pandas as pd
from os.path import join as pJoin
from datetime import datetime as dt
from datetime import timedelta, date
from sklearn.model_selection import GridSearchCV

# source: https://www.energygps.com/HomeTools/PowerCalendar
nercHolidays = {
	dt(2019, 1, 1): "New Years",
	dt(2019, 5, 27): "Memorial",
	dt(2019, 7, 4): "Independence",
	dt(2019, 9, 2): "Labor",
	dt(2019, 11, 28): "Thanksgiving",
	dt(2019, 12, 25): "Christmas",
	dt(2020, 1, 1): "New Years",
	dt(2020, 5, 25): "Memorial",
	dt(2020, 7, 4): "Independence",
	dt(2020, 9, 7): "Labor",
	dt(2020, 11, 26): "Thanksgiving",
	dt(2020, 12, 25): "Christmas",
	dt(2021, 1, 1): "New Years",
	dt(2021, 5, 31): "Memorial",
	dt(2021, 7, 5): "Independence",
	dt(2021, 9, 6): "Labor",
	dt(2021, 11, 25): "Thanksgiving",
	dt(2021, 12, 25): "Christmas",
}

_default_params = {
	"peakSize": {"C": 10000, "epsilon": 0.25, "gamma": 0.0001},
	"peakTimeClassifier": {"C": 10, "gamma": 0.001},
	"peakTimeRegressorMorning": {"C": 10, "epsilon": 0.05, "gamma": 0.1},
	"peakTimeRegressorAfternoon": {"C": 10, "epsilon": 0.25, "gamma": 0.1},
}


def rollingDylanForecast(rawData, upBound, lowBound):
	"""
	This model takes the inputs rawData, a dataset that holds 8760 values in two columns with no indexes
	The first column rawData[:][0] holds the hourly demand for one year
	The second column rawData[:][1] holds the hourly temperature for one year
	upBound is the upper limit for forecasted data to not exceed as sometimes the forecasting is wonky
	lowBound is the lower limit for forecasted data to not exceed as sometimes the forecasting is wonky
	when values exceed upBound or go below lowBound they are set to None
	"""
	forecasted = []
	actual = []
	for w in range(len(rawData)):
		# need to start at 4 weeks+1 hour to get enough data to train so 4*7*24 = 672, the +1 is not necessary due to indexing starting at 0
		actual.append((rawData[w][0]))
		if w >= 672:
			x = np.array(
				[
					rawData[w - 168][1],
					rawData[w - 336][1],
					rawData[w - 504][1],
					rawData[w - 672][1],
				]
			)  # training temp
			y = np.array(
				[
					rawData[w - 168][0],
					rawData[w - 336][0],
					rawData[w - 504][0],
					rawData[w - 672][0],
				]
			)  # training demand
			z = np.polyfit(x, y, 1)
			p = np.poly1d(z)
			forecasted.append(float((p(rawData[w][1]))))
		else:
			forecasted.append(None)
	for i in range(len(forecasted)):
		if forecasted[i] > float(upBound):
			forecasted[i] = None
		elif forecasted[i] < float(lowBound):
			forecasted[i] = None
	MAE = 0  # Mean Average Error calculation
	for i in range(len(forecasted)):
		if forecasted[i] != None:
			MAE = MAE + abs(forecasted[i] - actual[i])
	MAE = math.trunc(MAE / len(forecasted))
	return (forecasted, MAE)
	"""
	forecasted is an 8760 list of demand values
	MAE is an int and is the mean average error of the forecasted/actual data correlation
	"""


def nextDayPeakKatrinaForecast(rawData, startDate, modelDir):
	"""
	This model takes the inputs rawData, a dataset that holds hourly values in two columns with no indexes
	The first column rawData[:][0] holds the hourly demand
	The second column rawData[:][1] holds the hourly temperature
	modelDir is the directory the model is running in, for the purposes of having somewhere to write the df

	The model returns a tuple of two python lists. 
	The first list of the tuple contains ISO formatted datetime strings of the daily predicted peak times,
	the second list of the tuple contains floats of daily predicted peak demand.
	"""
	from sklearn.model_selection import cross_val_predict
	from sklearn.svm import SVR

	# loading rawData into pandas
	datetime_index = pd.date_range(start=startDate, periods=len(rawData), freq="H")
	input_df = pd.DataFrame(rawData, index=datetime_index)
	input_df.columns = ["demand", "tdy_temp"]
	input_df.to_csv(pJoin(modelDir, "indata.csv"))
	daily_dti = datetime_index.floor("D").unique()
	df = pd.DataFrame(index=daily_dti)

	# finessing the date
	df["tdy_weekend"] = (daily_dti.weekday == 5) | (daily_dti.weekday == 6)
	df["tmr_weekend"] = df.tdy_weekend.shift(-1)

	# finessing the temp
	tmp = input_df.tdy_temp.resample("D").mean()
	df["tdy_temp"] = tmp
	df["tmr_temp"] = tmp.shift(-1)

	# finessing the demand
	de = input_df.demand.resample("H").mean()
	peak_demand = de.resample("D").max()
	peak_time = de.resample("D").aggregate(
		lambda S: S.idxmax().hour + S.idxmax().minute / 60
	)
	# calculating two peaks per day: 0-12, 12-24
	peak_time_12 = de.resample("12H").aggregate(
		lambda S: S.idxmax().hour + S.idxmax().minute / 60
	)
	peak_time_m = peak_time_12[peak_time_12.index.hour == 0]
	peak_time_a = peak_time_12[peak_time_12.index.hour == 12].resample("D").sum()
	afternoon_peak_bool = peak_time >= 12

	df["tdy_peak_demand"] = peak_demand
	df["tmr_peak_demand"] = peak_demand.shift(-1)
	df["tmr_peak_time"] = peak_time.shift(-1)
	df["tmr_morning_peak"] = peak_time_m.shift(-1)
	df["tmr_afternoon_peak"] = peak_time_a.shift(-1)
	df["tmr_afternoon_peak_bool"] = afternoon_peak_bool.shift(-1)

	# cache it and dropNaN
	df = df.dropna()
	df.to_csv(pJoin(modelDir, "train_data.csv"))

	# initiate my model bois
	params, gridsearch = _cleanse_params(params)
	time_model = svmNextDayPeakTime()
	if not gridsearch:
		size_model = SVR(**params["peakSize"])
	else:
		size_model = GridSearchCV(SVR(), param_grid=params["peakSize"])

	# get cross-validated time predictions over the full interval
	forecasted_peak_time = list(time_model._cv_predict(df=df).hour_pred)

	# convert these float hour values into ISO formatted dates and times
	dates = list(daily_dti.to_pydatetime())
	dates = dates[: len(forecasted_peak_time)]
	for i in range(len(dates)):
		dates[i] += timedelta(hours=forecasted_peak_time[i])
	forecasted_peak_time = [date.isoformat() for date in dates]

	# get cross-validated demand predictions over the full interval
	forecasted_peak_demand = list(
		cross_val_predict(
			size_model,
			X=df[["tdy_peak_demand", "tdy_temp", "tmr_temp"]],
			y=df.tmr_peak_demand,
			cv=3,
		)
	)

	return (forecasted_peak_time, forecasted_peak_demand)


def prophetForecast(rawData, startDate, modelDir, partitions):
	"""Forecasting with fbprophet"""
	from fbprophet import Prophet
	from fbprophet.diagnostics import cross_validation

	partitions = int(partitions)
	# initiate model
	prophet = Prophet()

	# put dates in df
	dates = pd.date_range(start=startDate, periods=len(rawData), freq="H")
	input_df = pd.DataFrame(rawData, columns=["y", "temp"])
	input_df["ds"] = dates.to_pydatetime()
	input_df.to_csv(pJoin(modelDir, "prophetin.csv"))

	# give prophet the input data
	prophet.fit(input_df)

	# determine partition length for the cross-validation
	total_hours = len(input_df.ds)
	hp = total_hours // partitions  # horizon and period
	init = total_hours % partitions  # total_hours - hp * (partitions - 1)

	# train prophet w/ those partitions
	# take a moment to appreciate this stupid way to pass the durations
	out_df = cross_validation(
		prophet,
		initial="%d hours" % init,
		horizon="%d hours" % hp,
		period="%d hours" % hp,
	)
	out_df.to_csv(pJoin(modelDir, "prophetout.csv"))
	return (list(out_df.yhat), list(out_df.yhat_lower), list(out_df.yhat_upper))


<<<<<<< HEAD
<<<<<<< HEAD
=======
>>>>>>> ed9ac841
def _cleanse_params(params):
	"""Fills in default values for a single model's params"""
	has_lists = False
	ret = _default_params.copy()
	for k, v in params.iteritems():
		if k == "peakTimeRegressor":
			# overwrite morning & afternoon
			for kwarg, kwvalue in v.iteritems():
				if type(kwvalue) is list:
					has_lists = True
				ret["peakTimeRegressorMorning"][kwarg] = kwvalue
				ret["peakTimeRegressorAfternoon"][kwarg] = kwvalue
		else:
			for kwarg, kwvalue in v.iteritems():
				if type(kwvalue) is list:
					has_lists = True
				ret[k][kwarg] = kwvalue

	if has_lists:
		for k, v in params.iteritems():
			for l, w in v.iteritems():
				if type(w) is not list:
					ret[k][l] = [w]

	return ret, has_lists


class svmNextDayPeakTime:
	def __init__(self, params=_default_params):
		from sklearn.svm import SVC, SVR

		params, gridSearch = _cleanse_params(params)
		if not gridSearch:
			self.classifier = SVC(**params["peakTimeClassifier"])
			self.morning_regressor = SVR(**params["peakTimeRegressorMorning"])
			self.afternoon_regressor = SVR(**params["peakTimeRegressorAfternoon"])
		else:
			self.classifier = GridSearchCV(
				SVC(), param_grid=params["peakTimeClassifier"]
			)
			self.morning_regressor = GridSearchCV(
				SVR(), param_grid=params["peakTimeRegressorMorning"]
			)
			self.afternoon_regressor = GridSearchCV(
				SVR(), param_grid=params["peakTimeRegressorAfternoon"]
			)

	def fit(self, csv):
		"""Fits using all of the given data in csv"""
		df = pd.read_csv(csv).dropna()
		x = df.loc[:, ["tmr_temp", "tmr_weekend"]]
		y = df.tmr_afternoon_peak_bool.astype("bool")

		# fit the models
		self.classifier.fit(x, y)
		self.morning_regressor.fit(x, df.tmr_morning_peak)
		self.afternoon_regressor.fit(x, df.tmr_afternoon_peak)

	def predict(self, csv):
		"""Predicts using all of the given data in csv.
		Returns the csv as a dataframe with an added hour_pred column."""
		df = pd.read_csv(csv, parse_dates=[0])
		x = df.loc[:, ["tmr_temp", "tmr_weekend"]]
		indices = []
		hour_pred = []
		for index, row in x.iterrows():
			classifier_prediction = self.classifier.predict([row])
			if classifier_prediction:
				hour_prediction = self.afternoon_regressor.predict([row])
			else:
				hour_prediction = self.morning_regressor.predict([row])
			indices.append(index)
			hour_pred.append(hour_prediction[0])
		hour_pred = pd.Series(data=hour_pred, index=indices)
		df["hour_pred"] = hour_pred
		return df

	def cv_metrics(self, csv, metric, random_state=None, splits=None, *args, **kwargs):
		"""Computes cross-validated metrics for the model."""
		# imports
		from sklearn.metrics import (
			explained_variance_score,
			mean_absolute_error,
			mean_squared_error,
			mean_squared_log_error,
			median_absolute_error,
			r2_score,
		)

		# dicty boi for passing in metrics as strings
		metric_string_to_function = {
			"explained_variance_score": explained_variance_score,
			"mean_absolute_error": mean_absolute_error,
			"mean_squared_error": mean_squared_error,
			"mean_squared_log_error": mean_squared_log_error,
			"median_absolute_error": median_absolute_error,
			"r2_score": r2_score,
		}
		if metric not in metric_string_to_function.keys():
			print "Metric not recognized"
			return np.nan
		df = pd.read_csv(csv).dropna()
		y = df.tmr_peak_time
		metric = metric_string_to_function.get(metric, np.nan)
		results = self._cv_predict(
			csv, random_state=random_state, splits=splits if splits else 3
		)
		return metric(y, results, **kwargs)

	def _cv_predict(
		self, csv=None, df=None, random_state=None, splits=3
	):  # cross-validated predict
		"""Returns cross validated prediction as column of pandas dataframe"""
		from sklearn.model_selection import StratifiedKFold

		self._cv_classifiers = []
		self._cv_morning_regressors = []
		self._cv_afternoon_regressors = []
		self.skf = StratifiedKFold(
			shuffle=True, random_state=random_state, n_splits=splits
		)

		if csv and not df:
			df = (
				pd.read_csv(csv, parse_dates=[0])
				.dropna()
				.rename(columns={"Unnamed: 0": "Time"})
			)
			df = df.resample("D", on="Time").max()
		ks = df.loc[
			:, ["tmr_temp", "tmr_weekend", "tmr_morning_peak", "tmr_afternoon_peak"]
		]
		y = df.tmr_afternoon_peak_bool.astype("bool")

		hourpred = pd.Series(index=df.index)
		# loop over the splits, training and predicting appropiately
		for train_index, test_index in self.skf.split(ks, y):
			ks_train, ks_test, y_train, y_test = (
				ks.iloc[train_index, :],
				ks.iloc[test_index, :],
				y.iloc[train_index],
				y.iloc[test_index],
			)
			x_train, x_test = (
				ks_train.loc[:, ["tmr_temp", "tmr_weekend"]],
				ks_test.loc[:, ["tmr_temp", "tmr_weekend"]],
			)

			###FITTING ON TRAINING DATA
			self.classifier.fit(x_train, y_train)
			self.morning_regressor.fit(x_train, ks_train.tmr_morning_peak)
			self.afternoon_regressor.fit(x_train, ks_train.tmr_afternoon_peak)

			###PREDICTING ON TESTING DATA
			classifier_predictions = self.classifier.predict(
				x_test
			)  # returns True if afternoon
			x_morning = x_test[~classifier_predictions]
			x_afternoon = x_test[classifier_predictions]

			hour_predictions_morning = (
				self.morning_regressor.predict(x_morning)
				if len(x_morning) > 0
				else np.array([])
			)
			hour_predictions_afternoon = (
				self.afternoon_regressor.predict(x_afternoon)
				if len(x_afternoon) > 0
				else np.array([])
			)

			###APPENDING RESULTS & SKLEARN OBJECTS
			for hpm_index, index_val in enumerate(
				df.index[test_index][~classifier_predictions]
			):
				hourpred[index_val] = hour_predictions_morning[hpm_index]
			for hpm_index, index_val in enumerate(
				df.index[test_index][classifier_predictions]
			):
				hourpred[index_val] = hour_predictions_afternoon[hpm_index]

			self._cv_classifiers.append(self.classifier)
			self._cv_morning_regressors.append(self.morning_regressor)
			self._cv_afternoon_regressors.append(self.afternoon_regressor)
		df["hour_pred"] = hourpred
		return df


# NERC6 holidays with inconsistent dates. Created with python holidays package
# years 1990 - 2024
nerc6 = {
	"Memorial Day": [
		date(1990, 5, 28),
		date(1991, 5, 27),
		date(1992, 5, 25),
		date(1993, 5, 31),
		date(1994, 5, 30),
		date(1995, 5, 29),
		date(1996, 5, 27),
		date(1997, 5, 26),
		date(1998, 5, 25),
		date(1999, 5, 31),
		date(2000, 5, 29),
		date(2001, 5, 28),
		date(2002, 5, 27),
		date(2003, 5, 26),
		date(2004, 5, 31),
		date(2005, 5, 30),
		date(2006, 5, 29),
		date(2007, 5, 28),
		date(2008, 5, 26),
		date(2009, 5, 25),
		date(2010, 5, 31),
		date(2011, 5, 30),
		date(2012, 5, 28),
		date(2013, 5, 27),
		date(2014, 5, 26),
		date(2015, 5, 25),
		date(2016, 5, 30),
		date(2017, 5, 29),
		date(2018, 5, 28),
		date(2019, 5, 27),
		date(2020, 5, 25),
		date(2021, 5, 31),
		date(2022, 5, 30),
		date(2023, 5, 29),
		date(2024, 5, 27),
	],
	"Labor Day": [
		date(1990, 9, 3),
		date(1991, 9, 2),
		date(1992, 9, 7),
		date(1993, 9, 6),
		date(1994, 9, 5),
		date(1995, 9, 4),
		date(1996, 9, 2),
		date(1997, 9, 1),
		date(1998, 9, 7),
		date(1999, 9, 6),
		date(2000, 9, 4),
		date(2001, 9, 3),
		date(2002, 9, 2),
		date(2003, 9, 1),
		date(2004, 9, 6),
		date(2005, 9, 5),
		date(2006, 9, 4),
		date(2007, 9, 3),
		date(2008, 9, 1),
		date(2009, 9, 7),
		date(2010, 9, 6),
		date(2011, 9, 5),
		date(2012, 9, 3),
		date(2013, 9, 2),
		date(2014, 9, 1),
		date(2015, 9, 7),
		date(2016, 9, 5),
		date(2017, 9, 4),
		date(2018, 9, 3),
		date(2019, 9, 2),
		date(2020, 9, 7),
		date(2021, 9, 6),
		date(2022, 9, 5),
		date(2023, 9, 4),
		date(2024, 9, 2),
	],
	"Thanksgiving": [
		date(1990, 11, 22),
		date(1991, 11, 28),
		date(1992, 11, 26),
		date(1993, 11, 25),
		date(1994, 11, 24),
		date(1995, 11, 23),
		date(1996, 11, 28),
		date(1997, 11, 27),
		date(1998, 11, 26),
		date(1999, 11, 25),
		date(2000, 11, 23),
		date(2001, 11, 22),
		date(2002, 11, 28),
		date(2003, 11, 27),
		date(2004, 11, 25),
		date(2005, 11, 24),
		date(2006, 11, 23),
		date(2007, 11, 22),
		date(2008, 11, 27),
		date(2009, 11, 26),
		date(2010, 11, 25),
		date(2011, 11, 24),
		date(2012, 11, 22),
		date(2013, 11, 28),
		date(2014, 11, 27),
		date(2015, 11, 26),
		date(2016, 11, 24),
		date(2017, 11, 23),
		date(2018, 11, 22),
		date(2019, 11, 28),
		date(2020, 11, 26),
		date(2021, 11, 25),
		date(2022, 11, 24),
		date(2023, 11, 23),
		date(2024, 11, 28),
	],
	"Independence Day (Observed)": [
		date(1992, 7, 3),
		date(1993, 7, 5),
		date(1998, 7, 3),
		date(1999, 7, 5),
		date(2004, 7, 5),
		date(2009, 7, 3),
		date(2010, 7, 5),
		date(2015, 7, 3),
		date(2020, 7, 3),
		date(2021, 7, 5),
	],
	"New Year's Day (Observed)": [
		date(1993, 12, 31),
		date(1995, 1, 2),
		date(1999, 12, 31),
		date(2004, 12, 31),
		date(2006, 1, 2),
		date(2010, 12, 31),
		date(2012, 1, 2),
		date(2017, 1, 2),
		date(2021, 12, 31),
		date(2023, 1, 2),
	],
	"Christmas Day (Observed)": [
		date(1993, 12, 24),
		date(1994, 12, 26),
		date(1999, 12, 24),
		date(2004, 12, 24),
		date(2005, 12, 26),
		date(2010, 12, 24),
		date(2011, 12, 26),
		date(2016, 12, 26),
		date(2021, 12, 24),
		date(2022, 12, 26),
	],
}


def isHoliday(holiday, df):
	# New years, memorial, independence, labor day, Thanksgiving, Christmas
	m1 = None
	if holiday == "New Year's Day":
		m1 = (df["dates"].dt.month == 1) & (df["dates"].dt.day == 1)
	if holiday == "Independence Day":
		m1 = (df["dates"].dt.month == 7) & (df["dates"].dt.day == 4)
	if holiday == "Christmas Day":
		m1 = (df["dates"].dt.month == 12) & (df["dates"].dt.day == 25)
	m1 = df["dates"].dt.date.isin(nerc6[holiday]) if m1 is None else m1
	m2 = df["dates"].dt.date.isin(nerc6.get(holiday + " (Observed)", []))
	return m1 | m2


def makeUsefulDf(df):
	"""
	Turn a dataframe of datetime and load data into a dataframe useful for
	machine learning. Normalize values and turn 
	Features are placed into r_df (return dataframe), creates the following columns

		YEARS SINCE 2000

		LOAD AT THIS TIME DAY BEFORE

		HOUR OF DAY
		- is12AM (0, 1)
		- is1AM (0, 1)
		...
		- is11PM (0, 1)

		DAYS OF THE WEEK
		- isSunday (0, 1)
		- isMonday (0, 1)
		...
		- isSaturday (0, 1)

		MONTHS OF THE YEAR
		- isJanuary (0, 1)
		- isFebruary (0, 1)
		...
		- isDecember (0, 1)

		TEMPERATURE
		- Celcius (normalized from -1 to 1)

		PREVIOUS DAY'S LOAD 
		- 12AM of day previous (normalized from -1 to 1)
		- 1AM of day previous (normalized from -1 to 1)
		...
		- 11PM of day previous (normalized from -1 to 1)

		HOLIDAYS (the nerc6 holidays)
		- isNewYears (0, 1)
		- isMemorialDay (0, 1)
		...
		- is Christmas (0, 1)

	"""

	def _normalizeCol(l):
		s = l.max() - l.min()
		return l if s == 0 else (l - l.mean()) / s

	def _chunks(l, n):
		return [l[i : i + n] for i in range(0, len(l), n)]

	r_df = pd.DataFrame()
	r_df["load_n"] = _normalizeCol(df["load"])
	r_df["years_n"] = _normalizeCol(df["dates"].dt.year - 2000)

	# fix outliers
	m = df["tempc"].replace([-9999], np.nan)
	m.ffill(inplace=True)
	r_df["temp_n"] = _normalizeCol(m)

	# add the value of the load 24hrs before
	r_df["load_prev_n"] = r_df["load_n"].shift(24)
	r_df["load_prev_n"].bfill(inplace=True)

	# create day of week vector
	r_df["day"] = df["dates"].dt.dayofweek  # 0 is Monday.
	w = ["S", "M", "T", "W", "R", "F", "A"]
	for i, d in enumerate(w):
		r_df[d] = (r_df["day"] == i).astype(int)

		# create hour of day vector
	r_df["hour"] = df["dates"].dt.hour
	d = [("h" + str(i)) for i in range(24)]
	for i, h in enumerate(d):
		r_df[h] = (r_df["hour"] == i).astype(int)

		# create month vector
	r_df["month"] = df["dates"].dt.month
	y = [("m" + str(i)) for i in range(12)]
	for i, m in enumerate(y):
		r_df[m] = (r_df["month"] == i).astype(int)

		# create 'load day before' vector
	n = np.array([val for val in _chunks(list(r_df["load_n"]), 24) for _ in range(24)])
	l = ["l" + str(i) for i in range(24)]
	for i, s in enumerate(l):
		r_df[s] = n[:, i]

		# create holiday booleans
	r_df["isNewYears"] = isHoliday("New Year's Day", df)
	r_df["isMemorialDay"] = isHoliday("Memorial Day", df)
	r_df["isIndependenceDay"] = isHoliday("Independence Day", df)
	r_df["isLaborDay"] = isHoliday("Labor Day", df)
	r_df["isThanksgiving"] = isHoliday("Thanksgiving", df)
	r_df["isChristmas"] = isHoliday("Christmas Day", df)

	m = r_df.drop(["month", "hour", "day", "load_n"], axis=1)
	return m


def shouldDispatchPS(peak, month, df, conf):
	"""
	Heuristic to determine whether or not a day's peak is worth dispatching 
	when the goal is to shave monthly peaks.
	"""
	return peak > df[:-8760].groupby("month")["load"].quantile(conf)[month]


def shouldDispatchDeferral(peak, df, conf, threshold):
	"""
	Heuristic to determine whether or not a day's peak is worth dispatching 
	when the goal is not to surpass a given threshold.
	"""
	return peak > threshold * conf


def pulp24hrVbat(ind, demand, P_lower, P_upper, E_UL):
	"""
	Given input dictionary, the limits on the battery, and the demand curve, 
	minimize the peaks for a day.
	"""
	alpha = 1 - (
		1 / (float(ind["capacitance"]) * float(ind["resistance"]))
	)  # 1-(deltaT/(C*R)) hourly self discharge rate
	# LP Variables
	model = pulp.LpProblem("Daily demand charge minimization problem", pulp.LpMinimize)
	VBpower = pulp.LpVariable.dicts(
		"ChargingPower", range(24)
	)  # decision variable of VB charging power; dim: 8760 by 1
	VBenergy = pulp.LpVariable.dicts(
		"EnergyState", range(24)
	)  # decision variable of VB energy state; dim: 8760 by 1

	for i in range(24):
		VBpower[i].lowBound = -1 * P_lower[i]
		VBpower[i].upBound = P_upper[i]
		VBenergy[i].lowBound = -1 * E_UL[i]
		VBenergy[i].upBound = E_UL[i]
	pDemand = pulp.LpVariable("Peak Demand", lowBound=0)

	# Objective function: Minimize peak demand
	model += pDemand

	# VB energy state as a function of VB power
	model += VBenergy[0] == VBpower[0]
	for i in range(1, 24):
		model += VBenergy[i] == alpha * VBenergy[i - 1] + VBpower[i]
	for i in range(24):
		model += pDemand >= demand[i] + VBpower[i]
	model.solve()
	return (
		[VBpower[i].varValue for i in range(24)],
		[VBenergy[i].varValue for i in range(24)],
	)


def pulp24hrBattery(demand, power, energy, battEff):
	# LP Variables
	model = pulp.LpProblem("Daily demand charge minimization problem", pulp.LpMinimize)
	VBpower = pulp.LpVariable.dicts(
		"ChargingPower", range(24)
	)  # decision variable of VB charging power; dim: 24 by 1
	VBenergy = pulp.LpVariable.dicts(
		"EnergyState", range(24)
	)  # decision variable of VB energy state; dim: 24 by 1

	for i in range(24):
		VBpower[i].lowBound = -power
		VBpower[i].upBound = power
		VBenergy[i].lowBound = 0
		VBenergy[i].upBound = energy
	pDemand = pulp.LpVariable("Peak Demand", lowBound=0)

	# Objective function: Minimize peak demand
	model += pDemand

	# VB energy state as a function of VB power
	model += VBenergy[0] == 0
	for i in range(1, 24):
		model += VBenergy[i] == battEff * VBenergy[i - 1] + VBpower[i]
	for i in range(24):
		model += pDemand >= demand[i] + VBpower[i]
	model.solve()
	return (
		[VBpower[i].varValue for i in range(24)],
		[VBenergy[i].varValue for i in range(24)],
	)<|MERGE_RESOLUTION|>--- conflicted
+++ resolved
@@ -216,10 +216,6 @@
 	return (list(out_df.yhat), list(out_df.yhat_lower), list(out_df.yhat_upper))
 
 
-<<<<<<< HEAD
-<<<<<<< HEAD
-=======
->>>>>>> ed9ac841
 def _cleanse_params(params):
 	"""Fills in default values for a single model's params"""
 	has_lists = False
