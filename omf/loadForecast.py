--- conflicted
+++ resolved
@@ -70,11 +70,7 @@
 	MAE is an int and is the mean average error of the forecasted/actual data correlation
 	'''
 
-<<<<<<< HEAD
-def pullWeeklyDayofHourForecast(rawData, startDate, modelDir):
-=======
 def nextDayPeakKatrinaForecast(rawData, startDate, modelDir):
->>>>>>> 4107af36
 	'''
 	This model takes the inputs rawData, a dataset that holds hourly values in two columns with no indexes
 	The first column rawData[:][0] holds the hourly demand
