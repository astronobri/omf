--- conflicted
+++ resolved
@@ -462,7 +462,6 @@
 		json.dump(omdStruct, outFile, indent=4)
 
 def _tests():
-<<<<<<< HEAD
 	FNAMES = ['ieee240.clean.dss']
 	# FNAMES =  ['ieee240.clean.dss', 'ieee37.clean.dss', 'ieee8500.clean.dss', 'ieeeLVWhateverItsCalled.clean.dss']
 	for fname in FNAMES:
@@ -476,44 +475,6 @@
 		# evil_dss = evilGldTreeToDssTree(evil_glm)
 		# treeToDss(tree, 'TEST2.dss')
 	# Deprecated tests section
-=======
-	# dssToTree test
-	FPATH = 'ieee240.clean.dss' # this circuit has 3-winding transformer definitions, with a winding per line
-	tree = dssToTree(FPATH)
-
-	## dssFilePrep test
-	#FPATH = 'iowa240.raw.dss'
-	#FPATH = 'ieee37.clean.dss'
-	#FPATH = 'ieee8500-unbal_ours.dss'
-	#FPATH = 'ieee123_solarRamp.dss'
-	#FPATH = 'iowa240_ours.dss'
-	#FPATH = 'ieee240.clean.dss'
-	#dssFilePrep(FPATH)
-
-	#try:
-	#	dssFilePrep(FPATH)
-	#except:
-	#	print('A general error was generated while preparing the file for the OMF.')
-	
-	
-	# *************BEGIN BLOCK: Junk code***************
-	## dssToTree_direct test
-	#FPATH = 'ieee240.clean.dss' # this circuit has 3-winding transformer definitions, with a winding per line
-	#import opendssdirect as dss
-	#dss.run_command('Redirect ' + FPATH)
-	#numelems = dss.Circuit.NumCktElements()
-	#tree = dssToTree_direct(FPATH)
-	#mssng = numelems - len(tree) + 1 # why is there an extra element in the tree?
-	#assert mssng==0, 'There are %s circuit elements unaccounted for by the function\'s output.'%(mssng)
-	# *************END BLOCK: Junk code*****************
-
-if __name__ == '__main__':
-	_tests()
-	#tree = dssToTree('ieee240_ours.dss')
-	# treeToDss(tree, 'ieee240_ours_xfrmrTest.dss')
-	# treeToDss(tree, 'ieee37p.dss')
-	# dssToMem('ieee37.dss')
->>>>>>> f011dcbd
 	# dssToGridLab('ieee37.dss', 'Model.glm') # this kind of works
 	# gridLabToDSS('ieee37_fixed.glm', 'ieee37_conv.dss') # this fails miserably
 	# distNetViz.insert_coordinates(evil_glm)
