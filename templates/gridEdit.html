--- conflicted
+++ resolved
@@ -128,14 +128,10 @@
 	    <li><a href="#" onclick="saveas()">Save As Private Feeder </a></li>
 	    {% endif %}
 	    {% if is_admin or not public %}
-	<li id='renameMenuItem'><a href='javascript:rename()'>Rename</a></li>
-	<li id='saveMenuItem'><a href='javascript:saveModel()'>Save</a></li>
-<<<<<<< HEAD
-	<li><a href='javascript:history.back()'>Leave →</a></li>
-=======
-	<li><a href='javascript:history.back()'>Cancel</a></li>
-	{% endif %}
->>>>>>> 75592962
+		<li id='renameMenuItem'><a href='javascript:rename()'>Rename</a></li>
+		<li id='saveMenuItem'><a href='javascript:saveModel()'>Save</a></li>
+		<li><a href='javascript:history.back()'>Leave →</a></li>
+		{% endif %}
 	  </ul>
 	</div>
 	<div class='buttonGroup rightToolbar'>
@@ -1326,44 +1322,13 @@
 	}
 
 	// MODEL SAVING
-<<<<<<< HEAD
-	function saveModel() {
-		nameTry = gebi('gridName').innerHTML
-		if (nameTry != nameTry.match(/[\w\s]+/)) {
-			alert('Please give this feeder a name that contains only alphanumeric characters and spaces.')
-			return false
-		} else {
-			feederObject = {tree:tree,
-							nodes:nodes,
-							hiddenNodes:hiddenNodes,
-							links:links,
-							hiddenLinks:hiddenLinks,
-							layoutVars:{'gravity':force.gravity(),'theta':force.theta(),'friction':force.friction(),'linkStrength':force.linkStrength(),'charge':force.charge(),'linkDistance':force.linkDistance()},
-							attachments:attachments
-							}
-			payload = {'name':gebi('gridName').innerHTML, 'feederObjectJson':JSON.stringify(feederObject, null, '    ')}
-			post_to_url('/saveFeeder/', payload)			
-		}
-	}
-
-	function rename() {
-		gebi('renameMenuItem').style.display = 'none'
-		gebi('saveMenuItem').style.display = 'none'
-		gridNameP = gebi('gridName')
-		currentName = gridNameP.innerHTML
-		inputBox = '<input type="text" id="gridNameEdit" name="gridNameEdit" data-old="' + currentName + '" value="' + currentName + '"/>'
-		acceptButton = '<button class="smallButton" id="acceptButton" onclick="acceptRename()">✔</button>'
-		cancelButton = '<button class="smallButton" id="cancelButton" onclick="cancelRename()">✘</button>'
-		gridNameP.innerHTML = inputBox + acceptButton + cancelButton
-=======
-
 	function saveModel(new_name) {
 	    feederObject = {tree:tree,
 			    nodes:nodes,
 			    hiddenNodes:hiddenNodes,
 			    links:links,
 			    hiddenLinks:hiddenLinks,
-			    layoutVars:{'gravity':force.gravity(),'theta':force.theta(),'friction':force.friction(),'linkStrength':force.linkStrength()},
+			    layoutVars:{'gravity':force.gravity(),'theta':force.theta(),'friction':force.friction(),'linkStrength':force.linkStrength(),'charge':force.charge(),'linkDistance':force.linkDistance()},
 			    attachments:attachments
 			   }
 	    var name = new_name ? new_name : gebi("gridName").innerHTML
@@ -1401,7 +1366,6 @@
 		    
 		})
 	    }
->>>>>>> 75592962
 	}
 
 	function cancelRename() {
@@ -1413,19 +1377,11 @@
 	}
 
 	function acceptRename() {
-<<<<<<< HEAD
-		gebi('renameMenuItem').style.display = 'block'
-		gebi('saveMenuItem').style.display = 'block'
-		gridNameP = gebi('gridName')
-		newName = gebi('gridNameEdit').value
-		gridNameP.innerHTML = newName
-=======
 	    gebi('renameMenuItem').style.display = 'block'
 	    gebi('saveMenuItem').style.display = 'block'
 	    gridNameP = gebi('gridName')
 	    newName = gebi('gridNameEdit').value
 	    gridNameP.innerHTML = newName
->>>>>>> 75592962
 	}
 
 	// PINNING FUNCTIONS
